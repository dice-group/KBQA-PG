"""File to perfrom prediction using t5 module."""

from __future__ import absolute_import
import argparse

import os
import re
import sys
import logging

from transformers import pipeline
from transformers import AutoModelForSeq2SeqLM, AutoTokenizer

logging.basicConfig(
    format="%(asctime)s - %(levelname)s - %(name)s -   %(message)s",
    datefmt="%m/%d/%Y %H:%M:%S",
    level=logging.INFO,
)
logger = logging.getLogger(__name__)


parser = argparse.ArgumentParser()

parser.add_argument(
    "--model_checkpoint",
    default= None,
    type=str,
    help="Should the model weights at load_model_path be loaded.",
)
parser.add_argument(
    "--output_dir",
    default="./output/",
    type=str,
    help="The output directory where the model predictions and checkpoints will be written.",
)
parser.add_argument(
    "--predict_filename",
    default=None,
    type=str,
    help="The prediction filename.",
)
parser.add_argument(
    "--source",
    default="en",
    type=str,
    help="The source language (for file extension)",
)
parser.add_argument(
    "--target",
    default="sparql",
    type=str,
    help="The target language (for file extension)",
)


def init(args):
    """Intialize model."""
    model_checkpoint = args.model_checkpoint

    model = AutoModelForSeq2SeqLM.from_pretrained(model_checkpoint)
    tokenizer = AutoTokenizer.from_pretrained(model_checkpoint)
    if os.path.exists(args.output_dir) is False:
        os.makedirs(args.output_dir)



def run(args):
    """Run and predict."""
    if os.path.exists(args.output_dir) is False:
        os.makedirs(args.output_dir)
    model_checkpoint = args.model_checkpoint

    model = AutoModelForSeq2SeqLM.from_pretrained(model_checkpoint)
    tokenizer = AutoTokenizer.from_pretrained(model_checkpoint)
    translator = pipeline(
        "translation_xx_to_yy",
        model=model,
        tokenizer=tokenizer
    )
    translate= lambda q: (translator(q, max_length=100)[0]['translation_text'])


    files = []
    if args.predict_filename is not None:
        files.append(args.predict_filename)
    for idx, file in enumerate(files):
        logger.info("Predict file: {}".format(file))
        ques_file = file + "." + args.source
        with open(ques_file, encoding="utf-8") as source_f:
            questions = source_f.read().splitlines()
        preds = []
        for ques in questions:        
            #text to sparql traanslation example
            answer = translate(ques)
            preds.append(answer)
        print(preds)
        pred_str = []
        with open(
                os.path.join(args.output_dir, "predict_{}.output".format(str(idx))), "w", encoding="utf-8"
        ) as f:
<<<<<<< HEAD
            for count, ref in enumerate(preds):
=======
            count = 0
            for ref in pred_str:
>>>>>>> 5e87176f
                ref = ref.strip().replace("< ", "<").replace(" >", ">")
                ref = re.sub(r' ?([!"#$%&\'(’)*+,-./:;=?@\\^_`{|}~]) ?', r"\1", ref)
                ref = ref.replace("attr_close>", "attr_close >").replace(
                    "_attr_open", "_ attr_open"
                )
                ref = ref.replace(" [ ", " [").replace(" ] ", "] ")
                ref = ref.replace("_obd_", " _obd_ ").replace("_oba_", " _oba_ ")

                pred_str.append(ref.split())
                line = str(count) + "\t" + ref    #modified
                f.write(line + "\n")    # modified

    logger.info("  " + "*" * 20)

if __name__ == "__main__":
    run()
<|MERGE_RESOLUTION|>--- conflicted
+++ resolved
@@ -1,122 +1,118 @@
-"""File to perfrom prediction using t5 module."""
-
-from __future__ import absolute_import
-import argparse
-
-import os
-import re
-import sys
-import logging
-
-from transformers import pipeline
-from transformers import AutoModelForSeq2SeqLM, AutoTokenizer
-
-logging.basicConfig(
-    format="%(asctime)s - %(levelname)s - %(name)s -   %(message)s",
-    datefmt="%m/%d/%Y %H:%M:%S",
-    level=logging.INFO,
-)
-logger = logging.getLogger(__name__)
-
-
-parser = argparse.ArgumentParser()
-
-parser.add_argument(
-    "--model_checkpoint",
-    default= None,
-    type=str,
-    help="Should the model weights at load_model_path be loaded.",
-)
-parser.add_argument(
-    "--output_dir",
-    default="./output/",
-    type=str,
-    help="The output directory where the model predictions and checkpoints will be written.",
-)
-parser.add_argument(
-    "--predict_filename",
-    default=None,
-    type=str,
-    help="The prediction filename.",
-)
-parser.add_argument(
-    "--source",
-    default="en",
-    type=str,
-    help="The source language (for file extension)",
-)
-parser.add_argument(
-    "--target",
-    default="sparql",
-    type=str,
-    help="The target language (for file extension)",
-)
-
-
-def init(args):
-    """Intialize model."""
-    model_checkpoint = args.model_checkpoint
-
-    model = AutoModelForSeq2SeqLM.from_pretrained(model_checkpoint)
-    tokenizer = AutoTokenizer.from_pretrained(model_checkpoint)
-    if os.path.exists(args.output_dir) is False:
-        os.makedirs(args.output_dir)
-
-
-
-def run(args):
-    """Run and predict."""
-    if os.path.exists(args.output_dir) is False:
-        os.makedirs(args.output_dir)
-    model_checkpoint = args.model_checkpoint
-
-    model = AutoModelForSeq2SeqLM.from_pretrained(model_checkpoint)
-    tokenizer = AutoTokenizer.from_pretrained(model_checkpoint)
-    translator = pipeline(
-        "translation_xx_to_yy",
-        model=model,
-        tokenizer=tokenizer
-    )
-    translate= lambda q: (translator(q, max_length=100)[0]['translation_text'])
-
-
-    files = []
-    if args.predict_filename is not None:
-        files.append(args.predict_filename)
-    for idx, file in enumerate(files):
-        logger.info("Predict file: {}".format(file))
-        ques_file = file + "." + args.source
-        with open(ques_file, encoding="utf-8") as source_f:
-            questions = source_f.read().splitlines()
-        preds = []
-        for ques in questions:        
-            #text to sparql traanslation example
-            answer = translate(ques)
-            preds.append(answer)
-        print(preds)
-        pred_str = []
-        with open(
-                os.path.join(args.output_dir, "predict_{}.output".format(str(idx))), "w", encoding="utf-8"
-        ) as f:
-<<<<<<< HEAD
-            for count, ref in enumerate(preds):
-=======
-            count = 0
-            for ref in pred_str:
->>>>>>> 5e87176f
-                ref = ref.strip().replace("< ", "<").replace(" >", ">")
-                ref = re.sub(r' ?([!"#$%&\'(’)*+,-./:;=?@\\^_`{|}~]) ?', r"\1", ref)
-                ref = ref.replace("attr_close>", "attr_close >").replace(
-                    "_attr_open", "_ attr_open"
-                )
-                ref = ref.replace(" [ ", " [").replace(" ] ", "] ")
-                ref = ref.replace("_obd_", " _obd_ ").replace("_oba_", " _oba_ ")
-
-                pred_str.append(ref.split())
-                line = str(count) + "\t" + ref    #modified
-                f.write(line + "\n")    # modified
-
-    logger.info("  " + "*" * 20)
-
-if __name__ == "__main__":
-    run()
+"""File to perfrom prediction using t5 module."""
+
+from __future__ import absolute_import
+import argparse
+
+import os
+import re
+import sys
+import logging
+
+from transformers import pipeline
+from transformers import AutoModelForSeq2SeqLM, AutoTokenizer
+
+logging.basicConfig(
+    format="%(asctime)s - %(levelname)s - %(name)s -   %(message)s",
+    datefmt="%m/%d/%Y %H:%M:%S",
+    level=logging.INFO,
+)
+logger = logging.getLogger(__name__)
+
+
+parser = argparse.ArgumentParser()
+
+parser.add_argument(
+    "--model_checkpoint",
+    default= None,
+    type=str,
+    help="Should the model weights at load_model_path be loaded.",
+)
+parser.add_argument(
+    "--output_dir",
+    default="./output/",
+    type=str,
+    help="The output directory where the model predictions and checkpoints will be written.",
+)
+parser.add_argument(
+    "--predict_filename",
+    default=None,
+    type=str,
+    help="The prediction filename.",
+)
+parser.add_argument(
+    "--source",
+    default="en",
+    type=str,
+    help="The source language (for file extension)",
+)
+parser.add_argument(
+    "--target",
+    default="sparql",
+    type=str,
+    help="The target language (for file extension)",
+)
+
+
+def init(args):
+    """Intialize model."""
+    model_checkpoint = args.model_checkpoint
+
+    model = AutoModelForSeq2SeqLM.from_pretrained(model_checkpoint)
+    tokenizer = AutoTokenizer.from_pretrained(model_checkpoint)
+    if os.path.exists(args.output_dir) is False:
+        os.makedirs(args.output_dir)
+
+
+
+def run(args):
+    """Run and predict."""
+    if os.path.exists(args.output_dir) is False:
+        os.makedirs(args.output_dir)
+    model_checkpoint = args.model_checkpoint
+
+    model = AutoModelForSeq2SeqLM.from_pretrained(model_checkpoint)
+    tokenizer = AutoTokenizer.from_pretrained(model_checkpoint)
+    translator = pipeline(
+        "translation_xx_to_yy",
+        model=model,
+        tokenizer=tokenizer
+    )
+    translate= lambda q: (translator(q, max_length=100)[0]['translation_text'])
+
+
+    files = []
+    if args.predict_filename is not None:
+        files.append(args.predict_filename)
+    for idx, file in enumerate(files):
+        logger.info("Predict file: {}".format(file))
+        ques_file = file + "." + args.source
+        with open(ques_file, encoding="utf-8") as source_f:
+            questions = source_f.read().splitlines()
+        preds = []
+        for ques in questions:        
+            #text to sparql traanslation example
+            answer = translate(ques)
+            preds.append(answer)
+        print(preds)
+        pred_str = []
+        with open(
+                os.path.join(args.output_dir, "predict_{}.output".format(str(idx))), "w", encoding="utf-8"
+        ) as f:
+
+            for count, ref in enumerate(preds):
+                ref = ref.strip().replace("< ", "<").replace(" >", ">")
+                ref = re.sub(r' ?([!"#$%&\'(’)*+,-./:;=?@\\^_`{|}~]) ?', r"\1", ref)
+                ref = ref.replace("attr_close>", "attr_close >").replace(
+                    "_attr_open", "_ attr_open"
+                )
+                ref = ref.replace(" [ ", " [").replace(" ] ", "] ")
+                ref = ref.replace("_obd_", " _obd_ ").replace("_oba_", " _oba_ ")
+
+                pred_str.append(ref.split())
+                line = str(count) + "\t" + ref    #modified
+                f.write(line + "\n")    # modified
+
+    logger.info("  " + "*" * 20)
+
+if __name__ == "__main__":
+    run()