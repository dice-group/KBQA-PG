"""Main module for the application logic of approach B."""
from configparser import ConfigParser
from configparser import SectionProxy
import json
import os
from typing import Any
from typing import Dict
from typing import List
from typing import Tuple
from typing import Union

from app.base_pipeline import BasePipeline
from app.preprocessing import QTQ_DATA_DIR
from app.preprocessing import SPLIT_NAME
from app.qald_builder import qald_builder_ask_answer
from app.qald_builder import qald_builder_empty_answer
from app.qald_builder import qald_builder_select_answer
from app.summarizer import BaseSummarizer
from SPARQLWrapper import JSON
from SPARQLWrapper import SPARQLWrapper
from SPARQLWrapper.SPARQLExceptions import SPARQLWrapperException

config_path = "/config/app_b_config.ini"


def main(query: str, lang: str = "en") -> Dict[str, Any]:
    """Start main method of the application logic for approach A.

    Process the query, which contains the question asked by an enduser and an
    optional language tag.

    Parameters
    ----------
    query : str
        Natural language question asked by an enduser.
    lang : str, optional
        Language tag (default is "en", i.e. an english question is asked).

    Returns
    -------
    answer_qald : dict
        Answers for the given question formatted in the QALD-format.
    """
    print("Question:", query.encode("utf-8"))

    summarize(query)

    sparql_query = pipeline_.predict_sparql_query(query)
    answer_qald = ask_dbpedia(query, sparql_query, lang)

    return answer_qald


def ask_dbpedia(question: str, sparql_query: str, lang: str) -> Dict[str, Any]:
    """Send a SPARQL-query to DBpedia and return a formated QALD-string containing the answers.

    Parameters
    ----------
    question : str
        Natural language question asked by an enduser.
    sparql_query : str
        SPARQL-query to be sent to DBpedia. Should correspond to the question.
    lang : str
        Language tag for the question (should always be "en").

    Returns
    -------
    qald_answer : str
        Formated string in the QALD-format containing the answers for the sparql_query.
    """
    print("SPARQL-Query:", sparql_query.encode("utf-8"))

    try:
        sparql = SPARQLWrapper("http://dbpedia.org/sparql/")
        sparql.setReturnFormat(JSON)
        sparql.setQuery(sparql_query)
        answer = sparql.query().convert()
    except SPARQLWrapperException as exception:
        print("SPARQLWrapperException", exception)

        qald_answer = qald_builder_empty_answer("", question, lang)

        return qald_answer

    if "results" in dict(answer):
        # SELECT queries
        if len(answer["results"]["bindings"]) == 0:
            qald_answer = qald_builder_empty_answer(sparql_query, question, lang)
        else:
            qald_answer = qald_builder_select_answer(
                sparql_query, answer, question, lang
            )
    elif "boolean" in dict(answer):
        # ASK queries
        qald_answer = qald_builder_ask_answer(sparql_query, answer, question, lang)
    else:
        print("No results and boolean found.")
        qald_answer = qald_builder_empty_answer("", question, lang)

    return qald_answer


def summarize(question: str) -> None:
    """Summarize a subgraph and store the resulting triples in a qtq-file.

    Parameters
    ----------
    question : str
        Natural language question.
    """
    if summarizer_ is None:
        summarized_triples = list()
    else:
        summarized_triples = summarizer_.summarize(question)

    data_dir = QTQ_DATA_DIR

    if os.path.exists(data_dir) is False:
        os.makedirs(data_dir)

    filename = f"{SPLIT_NAME}.json"

    dataset: Dict[str, List[Dict[str, Any]]] = {"questions": list()}

    qtq: Dict[str, Any] = dict()
    qtq["question"] = question
    qtq["query"] = ""
    qtq["triples"] = summarized_triples
    dataset["questions"].append(qtq)

    with open(f"{data_dir}/{filename}", "w", encoding="utf-8") as file:
        json.dump(dataset, file, indent=4, separators=(",", ": "))


def load_config(path: str) -> Tuple[Union[BaseSummarizer, None], BasePipeline]:
    """Load the config file for all configurations.

    The config file is expected to be an .ini file, which contains
    a section 'general' with the attributes 'summarizer' and 'architecture'.
    The values of those attributes should have there own section with all
    dynamic parameters, which are used to initialize the corresponding
    archtecture.

    Parameters
    ----------
    path : str
        Path to the .ini configuration file.

    Returns
    -------
    BaseSummarizer
        Initialized summarizer specified in the 'general' section. If the
        attribute is set to 'None', None will be returned.

    BasePipeline
        Initialized pipeline for the specified architecture.

    Raises
    ------
    ValueError
        If a section is not specified or the values are not supported.
    """
    parser = ConfigParser()

    parser.read(path)

    if "general" in parser.sections():
        general = parser["general"]

        summarizer_name = general["summarizer"]
        architecture_name = general["architecture"]
    else:
        raise ValueError("Config file does not contain section 'general'.")

    if summarizer_name == "one_hop_rank":
        smrzr = init_one_hop_rank_summarizer(parser["one_hop_rank"])
    elif summarizer_name == "None":
        smrzr = None
        print("WARNING: Summarizer is set to 'None'. Summarizing will be skipped.")
    else:
        raise ValueError(f"Summarizer {summarizer_name} is not supported.")

    if architecture_name == "bert_spbert":
        pline = init_bert_spbert_pipeline(parser["bert_spbert"])
    elif architecture_name == "bert_spbert_spbert":
        pline = init_bert_spbert_spbert(parser["bert_spbert_spbert"])
    elif architecture_name == "knowbert_spbert_spbert":
        pline = init_knowbert_spbert_spbert(parser["knowbert_spbert_spbert"])
    elif architecture_name == "bert_triple-bert_spbert":
        pline = init_bert_triplebert_spbert(parser["bert_triple-bert_spbert"])
    else:
        raise ValueError(f"Architecture {architecture_name} is not supported.")

    return smrzr, pline


def init_one_hop_rank_summarizer(section: SectionProxy) -> BaseSummarizer:
    """Initialize the OneHopRankSummarizer with the given values in the config section.

    Parameters
    ----------
    section : SectionProxy
        Section from the configuration file with the corresponding dynamic
        attributes.

    Returns
    -------
    OneHopRankSummarizer
        Initialized instance of the OneHopRankSummarizer.
    """
    from app.summarizer.one_hop_rank_summarizer import OneHopRankSummarizer

    datasets = str(section["datasets"])
    confidence = float(section["confidence"])
    lower_rank = int(section["lower_rank"])
    max_triples = int(section["max_triples"])
    limit = int(section["limit"])
    timeout = float(section["timeout"])

    ohrs = OneHopRankSummarizer(
        datasets=datasets,
        confidence=confidence,
        lower_rank=lower_rank,
        max_triples=max_triples,
        limit=limit,
        timeout=timeout,
    )

    return ohrs


def init_bert_spbert_pipeline(section: SectionProxy) -> BasePipeline:
    """Initialize the pipeline for BERT_SPBERT.

    Parameters
    ----------
    section : SectionProxy
        Section from the configuration file with the corresponding dynamic
        attributes.

    Returns
    -------
    BertSPBertPipeline
        Initialized BERT_SPBERT_SPBERT pipeline, which can be used to predict
        SPARQL queries using this architecture.
    """
    from app.namespaces import BERT_SPBERT
    from app.bert_spbert import BertSPBertPipeline

    model_name = section["model_name"]

    BERT_SPBERT.load_model_path = f"/models/{model_name}"
    BERT_SPBERT.max_source_length = int(section["max_source_length"])
    BERT_SPBERT.max_target_length = int(section["max_target_length"])

    bs_pipeline = BertSPBertPipeline(BERT_SPBERT)

    return bs_pipeline


def init_bert_spbert_spbert(section: SectionProxy) -> BasePipeline:
    """Initialize the pipeline for BERT_SPBERT_SPBERT.

    Parameters
    ----------
    section : SectionProxy
        Section from the configuration file with the corresponding dynamic
        attributes.

    Returns
    -------
    BertSPBertSPBertPipeline
        Initialized BERT_SPBERT_SPBERT pipeline, which can be used to predict
        SPARQL queries using this architecture.
    """
    from app.namespaces import BERT_SPBERT_SPBERT
    from app.bert_spbert_spbert import BertSPBertSPBertPipeline

    parsed_section = parse_section(section)

    for entry, value in parsed_section:
        setattr(BERT_SPBERT_SPBERT, entry, value)

    bss_pipeline = BertSPBertSPBertPipeline(BERT_SPBERT_SPBERT)

    return bss_pipeline


def init_knowbert_spbert_spbert(section: SectionProxy) -> BasePipeline:
    """Initialize the pipeline for KNOWBERT_SPBERT_SPBERT.

    Parameters
    ----------
    section : SectionProxy
        Section from the configuration file with the corresponding dynamic
        attributes.

    Returns
    -------
    BertSPBertSPBertPipeline
        Initialized BERT_SPBERT_SPBERT pipeline, which can be used to predict
        SPARQL queries using this architecture.
    """
    from app.namespaces import KNOWBERT_SPBERT_SPBERT
    from app.knowbert_spbert_spbert import KnowBertSPBertSPBertPipeline

<<<<<<< HEAD
    # TODO add updating of dynamic arguments
    for sec in section:
        print(sec)
    model_name = section["load_model_path"]

    KNOWBERT_SPBERT_SPBERT.load_model_path = model_name #f"/models/{model_name}"
    KNOWBERT_SPBERT_SPBERT.max_source_length = int(section["max_source_length"])
    KNOWBERT_SPBERT_SPBERT.max_triples_length = int(section["max_triples_length"])
    KNOWBERT_SPBERT_SPBERT.max_target_length = int(section["max_target_length"])
=======
    parsed_section = parse_section(section)

    for entry, value in parsed_section:
        setattr(KNOWBERT_SPBERT_SPBERT, entry, value)
>>>>>>> ac9b0684

    kss_pipeline = KnowBertSPBertSPBertPipeline(KNOWBERT_SPBERT_SPBERT)

    return kss_pipeline


def init_bert_triplebert_spbert(section: SectionProxy) -> BasePipeline:
    """Initialize the pipeline for BERT_TRIPLE_BERT.

    Parameters
    ----------
    section : SectionProxy
        Section from the configuration file with the corresponding dynamic
        attributes.

    Returns
    -------
    BertSPBertSPBertPipeline
        Initialized BERT_SPBERT_SPBERT pipeline, which can be used to predict
        SPARQL queries using this architecture.
    """
    from app.namespaces import BERT_TRIPLEBERT_SPBERT
    from app.bert_triplebert_spbert import BertTripleBertSPBertPipeline

    parsed_section = parse_section(section)

    for entry, value in parsed_section:
        setattr(BERT_TRIPLEBERT_SPBERT, entry, value)

    bts_pipeline = BertTripleBertSPBertPipeline(BERT_TRIPLEBERT_SPBERT)

    return bts_pipeline


def parse_section(section: SectionProxy) -> List[Tuple[str, Union[int, float, str]]]:
    """Parse a section into a list of tuples.

    Given a section element from a .ini file with pairs entry = value, create a
    list with tuples (entry, value), where value is parsed to an int or float if
    possible.

    Parameters
    ----------
    section : SectionProxy
        Section element from a .ini file.

    Returns
    -------
    list
        List containing tuples of the form (entry, value).
    """
    result: List[Tuple[str, Union[int, float, str]]] = list()

    for entry in section:
        value = section[entry]

        if is_int(value):
            result.append((entry, int(value)))
        elif is_float(value):
            result.append((entry, float(value)))
        else:
            result.append((entry, str(value)))

    return result


def is_int(value: str) -> bool:
    """Check, whether a string can be parsed into an int.

    Parameters
    ----------
    value : str
        String to be checked.

    Returns
    -------
    bool
        True, if value can be parsed to an int, else False.
    """
    try:
        int(value)
        return True
    except ValueError:
        return False


def is_float(value: str) -> bool:
    """Check, whether a string can be parsed into a float.

    Parameters
    ----------
    value : str
        String to be checked.

    Returns
    -------
    bool
        True, if value can be parsed to an float, else False.
    """
    try:
        float(value)
        return True
    except ValueError:
        return False


summarizer_, pipeline_ = load_config(config_path)<|MERGE_RESOLUTION|>--- conflicted
+++ resolved
@@ -304,22 +304,10 @@
     from app.namespaces import KNOWBERT_SPBERT_SPBERT
     from app.knowbert_spbert_spbert import KnowBertSPBertSPBertPipeline
 
-<<<<<<< HEAD
-    # TODO add updating of dynamic arguments
-    for sec in section:
-        print(sec)
-    model_name = section["load_model_path"]
-
-    KNOWBERT_SPBERT_SPBERT.load_model_path = model_name #f"/models/{model_name}"
-    KNOWBERT_SPBERT_SPBERT.max_source_length = int(section["max_source_length"])
-    KNOWBERT_SPBERT_SPBERT.max_triples_length = int(section["max_triples_length"])
-    KNOWBERT_SPBERT_SPBERT.max_target_length = int(section["max_target_length"])
-=======
     parsed_section = parse_section(section)
 
     for entry, value in parsed_section:
         setattr(KNOWBERT_SPBERT_SPBERT, entry, value)
->>>>>>> ac9b0684
 
     kss_pipeline = KnowBertSPBertSPBertPipeline(KNOWBERT_SPBERT_SPBERT)
 
