# Format

class_a; class_b; class_c; question; generator query;id

# http://dbpedia.org/ontology/Company

dbo:Company;;;Who is the founder of <A>?;SELECT DISTINCT ?uri where { <A> dbo:foundedBy ?uri};select distinct ?a where { ?a dbo:foundedBy ?uri};1
dbo:Company;;;Who founded <A>?;SELECT DISTINCT ?uri where { <A> dbo:foundedBy ?uri};select distinct ?a where { ?a dbo:foundedBy ?uri};2
dbo:Company;;;When was <A> founded?;SELECT DISTINCT ?uri where {<A> dbo:foundingYear ?uri};select distinct ?a where { ?a dbo:foundedYear ?uri};3
dbo:Company;;;In which city is <A>'s headquarters?;SELECT DISTINCT ?uri where {<A> dbo:headquarter ?headquarter. ?headquarter dbp:location ?uri};select distinct ?a where {?a dbo:headquarter ?headquarter. ?headquarter dbp:location ?uri};4
dbo:Company;;;In which industry is <A>?;SELECT DISTINCT ?uri where {<A> dbo:industry ?uri};select distinct ?a where {?a dbo:industry ?uri};5
dbo:Company;dbo:Company;;Is <A> a subsidiary of <B>?;ASK where { <A> dbo:parentCompany <B>};select distinct ?a, ?b {?a dbo:parentCompany ?b};6
dbo:Company;;;List all products from <A>.;SELECT DISTINCT ?uri where { <A> dbo:products ?uri};select distinct ?a where {?a dbo:products ?uri};7
dbo:Company;;;What is <A>'s annual revenue?;SELECT DISTINCT ?uri where { <A> dbo:revenue ?uri};select distinct ?a where {?a dbo:revenue ?uri};8

# http://dbpedia.org/ontology/Activity
dbo:Activity;;;What ball is used in <A>?;SELECT DISTINCT ?uri where {<A> dbp:ball ?uri};select distinct ?a where{ ?a dbp:ball ?uri};9
dbo:Activity;;;How large is the team size in <A>?;SELECT DISTINCT ?uri where {<A> dbo:teamSize ?uri};select distinct ?a where {?a dbo:teamSize ?uri};10 
dbo:Activity;;;How long is the playing time of <A>?;SELECT DISTINCT ?uri where {<A> dbp:playingTime ?uri};select distinct ?a where {?a dbp:playingTime ?uri};11

# http://dbpedia.org/ontology/Person
dbo:Person;;;<A> has how many relatives?;SELECT DISTINCT COUNT(?uri) where { <A> dbp:relatives ?uri };select distinct ?a where { ?a dbp:relatives ?uri };0823c2c40ec44ed38548274caa96984d
dbo:Person;;;<A> has won how many awards?;SELECT DISTINCT COUNT(?uri) where { <A> dbo:award ?uri };select distinct ?a where { ?a dbo:award ?uri };29513d9bf3fb453da72170be9f27bc0d
dbo:Person;;;<A> is from which city?;SELECT DISTINCT ?uri where { <A> dbo:hometown ?uri };select distinct ?a where { ?a dbo:hometown ?uri };1f283dc1bb87433d804608abb6d42fb9;
dbo:Person;;;Count the affiliations of <A>?;SELECT DISTINCT COUNT(?uri) where { <A> dbp:affiliation ?uri };select distinct ?a where { ?a dbp:affiliation ?uri };e18fd4075a914d4a8455c72375bdd4b9
dbo:Person;;;Count the different causes of death of <A>.;SELECT DISTINCT COUNT(?uri) where { ?x dbo:religion <A> . ?x dbo:deathCause ?uri };select distinct ?a where { ?x dbo:religion ?a . ?x dbo:deathCause ?uri };7fc3026611784ca68abe446d974bf7fb
dbo:Person;;;Did <A> did his highschool in <B>?;ASK where { <A> dbp:highSchool <B> };select distinct ?a, ?b where { ?a dbp:highSchool ?b };cbfdaaad592b4ef7b08d5ad4d0d0ac09
dbo:Person;;;Did <A> study at the <B> university?;ASK where { <A> dbp:university <B> };select distinct ?a, ?b where { ?a dbp:university ?b };e3a008c553da49fd876ece5a7c775750
dbo:Person;;;Did <A> study at the <B>?;ASK where { <A> dbo:institution <B> };select distinct ?a, ?b where { ?a dbo:institution ?b };d15fc086b4a342d0a45205ffd6963f8c
dbo:Person;;;Did <A> study at the <B>?;ASK where { <A> dbo:university <B> };select distinct ?a, ?b where { ?a dbo:university ?b };3ae2345e8e8844b1bcdc731a3b106eb9
dbo:Person;;;Did <A> study in <B>?;ASK where { <A> dbp:highSchool <B> };select distinct ?a, ?b where { ?a dbp:highSchool ?b };9c1ea109b00f4f5aba49d87f8fac3deb
dbo:Person;;;Did <A> study in the <B>?;ASK where { <A> dbo:institution <B> };select distinct ?a, ?b where { ?a dbo:institution ?b };bd015efa79cc4cf6ace73ea181c96abd
;dbo:Person;;Did <B> do his highschool in <A>?;ASK where { <B> dbp:highSchool <A> };select distinct ?a, ?b where { ?b dbp:highSchool ?a };0572e71a8200411493afdbc1072f5dc1
;dbo:Person;;Did <B> go to <A> studying?;ASK where { <B> dbo:university <A> };select distinct ?a, ?b where { ?b dbo:university ?a };988903c3f615471fbd0fe2adeafdd518
;dbo:Person;;Did <B> study at the <A>;ASK where { <B> dbo:institution <A> };select distinct ?a, ?b where { ?b dbo:institution ?a };b95b28576f18419c894ce4f86851e7c4
;dbo:Person;;Does <B> have a license of <A>?;ASK where { <B> dbp:license <A> };select distinct ?a, ?b where { ?b dbp:license ?a };d5927c0324be4e2d8fa01205bb38a09e
;dbo:Person;;Does <B> have the <A>?;ASK where { <B> dbp:license <A> };select distinct ?a, ?b where { ?b dbp:license ?a };97e02dcf44aa43c1b7cc7a7c155b118f
;dbo:Person;;Does <B> study <A>?;ASK where { <B> dbo:field <A> };select distinct ?a, ?b where { ?b dbo:field ?a };115415a95f22482aa6e5441ccf0b6f31
;dbo:Person;;Does <B> study <A>?;ASK where { <B> dbp:mainInterests <A> };select distinct ?a, ?b where { ?b dbp:mainInterests ?a };18e1b907a21644199bcf31fb9629f79c
dbo:Person;;;For how many things are <A> famous for?;SELECT DISTINCT COUNT(?uri) where { ?x dbp:placeOfBirth <A> . ?x dbo:knownFor ?uri };select distinct ?a where { ?x dbp:placeOfBirth ?a . ?x dbo:knownFor ?uri };a473965ed74b45298f4f8082bca57f56
dbo:Person;;;For what is <A> known ?;SELECT DISTINCT ?uri where { <A> dbp:knownFor ?uri };select distinct ?a where { ?a dbp:knownFor ?uri };841f3a4e3ade44b1b407f7b1382dc92a
dbo:Person;;;From where did the son of <A> graduate?;SELECT DISTINCT ?uri where { <A> dbo:child ?x . ?x dbp:almaMater ?uri };select distinct ?a where { ?a dbo:child ?x . ?x dbp:almaMater ?uri };ee83374553104e4784b6847dc658c510
dbo:Person;;;How did <A> died ?;SELECT DISTINCT ?uri where { <A> dbo:deathCause ?uri };select distinct ?a where { ?a dbo:deathCause ?uri };d47969ab783e4582a2e2fb7e0f0f5e8e
dbo:Person;;;How did the child of <A> die?;SELECT DISTINCT ?uri where { <A> dbo:child ?x . ?x dbo:deathCause ?uri };select distinct ?a where { ?a dbo:child ?x . ?x dbo:deathCause ?uri };f18825b526744c29b18f7b0a6dc10b80
dbo:Person;;;How many people are there whose children died in <A>?;SELECT DISTINCT COUNT(?uri) where { ?x dbo:deathPlace <A> . ?uri dbo:child ?x . ?uri a dbo:Person };select distinct ?a where { ?x dbo:deathPlace ?a . ?uri dbo:child ?x . ?uri a dbo:Person };bcf6d38828d24556aa001e0484100b31
dbo:Person;;;In how many places did <A> study?;SELECT DISTINCT COUNT(?uri) where { <A> dbp:almaMater ?uri . ?uri a dbo:University };select distinct ?a where { ?a dbp:almaMater ?uri . ?uri a dbo:University };229e4197d78f417ca569f31cb727d19d
dbo:Person;dbo:Person;;In which country did <B> and <A> die?;SELECT DISTINCT ?uri where { <B> dbp:placeOfDeath ?uri . <A> dbp:placeOfDeath ?uri };select distinct ?a, ?b where { ?b dbp:placeOfDeath ?uri . ?a dbp:placeOfDeath ?uri };be2d43507d27490580cef0ab4aca9355
dbo:Person;;;In which state does the university which is the alma mater of <A> lie?;SELECT DISTINCT ?uri where { <A> dbp:almaMater ?x . ?x dbp:state ?uri . ?x a dbo:University };select distinct ?a where { ?a dbp:almaMater ?x . ?x dbp:state ?uri . ?x a dbo:University };a8f9d6667ed44a89b9be3cf80a8d24c6
dbo:Person;dbo:Person;;In which university did <B> study, where <A> went too?;SELECT DISTINCT ?uri where { <B> dbo:almaMater ?uri . <A> dbo:almaMater ?uri };select distinct ?a, ?b where { ?b dbo:almaMater ?uri . ?a dbo:almaMater ?uri };930ba27955d9475587dbbb75ffcae399
dbo:Person;;;Is <A> buried in the <B>?;ASK where { <A> dbp:placeofburial <B> };select distinct ?a, ?b where { ?a dbp:placeofburial ?b };0f64ebf1ec944faa999a799ae051e373
;dbo:Person;;Is <B> buried in <A>?;ASK where { <B> dbp:placeofburial <A> };select distinct ?a, ?b where { ?b dbp:placeofburial ?a };1604b4deca8f4b089da3546474871043
dbo:Person;;;List all the children of <A>?;SELECT DISTINCT ?uri where { <A> dbp:children ?uri };select distinct ?a where { ?a dbp:children ?uri };7c78f74e4f404592838f82e9d563e6e0
dbo:Person;;;List down all notable works of <A> ?;SELECT DISTINCT ?uri where { <A> dbo:notableWork ?uri };select distinct ?a where { ?a dbo:notableWork ?uri };89de2e9950be4d148cceb0f13606223d
dbo:Person;;;List the affiliation of <A> ?;SELECT DISTINCT ?uri where { <A> dbo:affiliation ?uri };select distinct ?a where { ?a dbo:affiliation ?uri };b45a5663ebe3439a9c8032edaa8750b3
dbo:Person;;;List the affiliations of <A> ?;SELECT DISTINCT ?uri where { <A> dbp:affiliations ?uri };select distinct ?a where { ?a dbp:affiliations ?uri };605df0ddfb63418781e9a290359006e5
dbo:Person;;;List the alma mater of the person who is wedded to <A>.;SELECT DISTINCT ?uri where { ?x dbo:spouse <A> . ?x dbp:almaMater ?uri };select distinct ?a where { ?x dbo:spouse ?a . ?x dbp:almaMater ?uri };888a87ee40884a92bb779b4a08e06f63
dbo:Person;;;List the awards given to the relatives of <A>.;SELECT DISTINCT ?uri where { <A> dbo:relative ?x . ?x dbo:award ?uri };select distinct ?a where { ?a dbo:relative ?x . ?x dbo:award ?uri };89b4110b9d064a0fb8feff6aa5aa2ff2
dbo:Person;;;List the awards received of the person whose child is <A>?;SELECT DISTINCT ?uri where { ?x dbp:children <A> . ?x dbo:award ?uri . ?x a dbo:Person };select distinct ?a where { ?x dbp:children ?a . ?x dbo:award ?uri . ?x a dbo:Person };ee1bccf6ccb7409e82df8306828de0c8
dbo:Person;;;List the awards won by the wife of <A>.;SELECT DISTINCT ?uri where { <A> dbp:spouse ?x . ?x dbp:awards ?uri };select distinct ?a where { ?a dbp:spouse ?x . ?x dbp:awards ?uri };ade7e2b4ed804a43a9a124fe2f3e4efc
dbo:Person;;;List the children of the parent of <A>.;SELECT DISTINCT ?uri where { <A> dbo:parent ?x . ?x dbp:children ?uri };select distinct ?a where { ?a dbo:parent ?x . ?x dbp:children ?uri };2145991e2562420284c8984b7f845228
dbo:Person;;;List the honorary title given to the spouse of <A> ?;SELECT DISTINCT ?uri where { <A> dbp:spouse ?x . ?x dbo:award ?uri };select distinct ?a where { ?a dbp:spouse ?x . ?x dbo:award ?uri };3ab803a589804dd8b296cbe19777f8dc
dbo:Person;;;List the places where the relatives of <A> died ?;SELECT DISTINCT ?uri where { <A> dbp:relatives ?x . ?x dbo:deathPlace ?uri };select distinct ?a where { ?a dbp:relatives ?x . ?x dbo:deathPlace ?uri };6f35f83223854b9685bd0d658725f1a7
dbo:Person;;;List the relative of <A> ?;SELECT DISTINCT ?uri where { <A> dbo:relative ?uri };select distinct ?a where { ?a dbo:relative ?uri };06661ab5e6804e1c8206072e2bb02395
dbo:Person;;;List the relatives of <A> ?;SELECT DISTINCT ?uri where { ?uri dbp:relatives <A> };select distinct ?a where { ?uri dbp:relatives ?a };f9b31b5201064d76b7f841959920c37f
dbo:Person;;;List the relatives of <A> ?;SELECT DISTINCT ?uri where { <A> dbp:relatives ?uri };select distinct ?a where { ?a dbp:relatives ?uri };359b620b592a44929007db93e8aecd72
dbo:Person;;;List the relatives of the children of <A> ?;SELECT DISTINCT ?uri where { <A> dbp:children ?x . ?x dbo:relative ?uri };select distinct ?a where { ?a dbp:children ?x . ?x dbo:relative ?uri };c7dbb6a48a8840779ff9be16709df500
dbo:Person;;;List the school of <A>?;SELECT DISTINCT ?uri where { <A> dbp:school ?uri };select distinct ?a where { ?a dbp:school ?uri };05e8ba378fa84157a0c3163e2e5a29bb
dbo:Person;;;List the things for which the relatives of <A> are known?;SELECT DISTINCT ?uri where { <A> dbo:relative ?x . ?x dbp:knownFor ?uri };select distinct ?a where { ?a dbo:relative ?x . ?x dbp:knownFor ?uri };3fbefd4c3d514688b85789042b0b5376
dbo:Person;;;Name a famous relative of <A>;SELECT DISTINCT ?uri where { ?uri dbo:relative <A> };select distinct ?a where { ?uri dbo:relative ?a };418aec71a0ad4d5594d5667a98921501
dbo:Person;;;Name the <A>'s school ?;SELECT DISTINCT ?uri where { <A> dbo:school ?uri };select distinct ?a where { ?a dbo:school ?uri };7acd068884a6483199c2fd7bdd37c988
dbo:Person;;;Name the alma mater of <A> ?;SELECT DISTINCT ?uri where { <A> dbo:almaMater ?uri };select distinct ?a where { ?a dbo:almaMater ?uri };d87c7466bde24cb3a5fcc03dc0c210fe
dbo:Person;;;Name the alma mater of <A> ?;SELECT DISTINCT ?uri where { <A> dbo:almaMater ?uri };select distinct ?a where { ?a dbo:almaMater ?uri };ec64691c6956449cb904adfc2f248e5e
dbo:Person;;;Name the cause of death of <A> ?;SELECT DISTINCT ?uri where { <A> dbo:deathCause ?uri };select distinct ?a where { ?a dbo:deathCause ?uri };278a4dae43ef4c9b888aaf3f0516d0a0
dbo:Person;;;Name the college of <A> ?;SELECT DISTINCT ?uri where { <A> dbp:college ?uri };select distinct ?a where { ?a dbp:college ?uri };b698642c0c4944baad539ca67412e78a
dbo:Person;;;Name the death location of <A> ?;SELECT DISTINCT ?uri where { <A> dbp:deathPlace ?uri };select distinct ?a where { ?a dbp:deathPlace ?uri };9f44883aeb3c401c89e1465ab2006426
dbo:Person;;;Name the home town of <A> ?;SELECT DISTINCT ?uri where { <A> dbo:hometown ?uri };select distinct ?a where { ?a dbo:hometown ?uri };e45dcefc54af4edbbb07b37331ca8f14
dbo:Person;;;Name the person whose child is <A>?;SELECT DISTINCT ?uri where { ?uri dbp:children <A> . ?uri a dbo:Person };select distinct ?a where { ?uri dbp:children ?a . ?uri a dbo:Person };135b3e40d914466e87cc236585e5a2ea
dbo:Person;dbo:Person;;Name the person whose daughter is <A> and also another children named <B> ?;SELECT DISTINCT ?uri where { ?uri dbo:child <A> . ?uri dbp:children <B> . ?uri a dbo:Person };select distinct ?a, ?b where { ?uri dbo:child ?a . ?uri dbp:children ?b . ?uri a dbo:Person };84a295da828b427a813fe17472240251
dbo:Person;dbo:Person;;Name the person whose mother name is <A> and has a son named <B>?;SELECT DISTINCT ?uri where { ?uri dbo:parent <A> . ?uri dbp:children <B> . ?uri a dbo:Person };select distinct ?a, ?b where { ?uri dbo:parent ?a . ?uri dbp:children ?b . ?uri a dbo:Person };fa685bca2d1949fd9aa9c98cb2200dfe
dbo:Person;;;Name the person whose parent is <A>?;SELECT DISTINCT ?uri where { ?uri dbo:parent <A> . ?uri a dbo:Person };select distinct ?a where { ?uri dbo:parent ?a . ?uri a dbo:Person };d50f136d62424735841bbbaf2f071598
dbo:Person;;;Name the resting place of <A> ?;SELECT DISTINCT ?uri where { <A> dbp:restingplace ?uri };select distinct ?a where { ?a dbp:restingplace ?uri };20d4fbedbfba402298cd46213df4550e
dbo:Person;;;Name the university of <A> ?;SELECT DISTINCT ?uri where { <A> dbp:university ?uri };select distinct ?a where { ?a dbp:university ?uri };f0185fa38b024eb1acf082b227049b42
dbo:Person;;;Tell me the school to which <A> went?;SELECT DISTINCT ?uri where { <A> dbp:education ?uri };select distinct ?a where { ?a dbp:education ?uri };cd0e2088c4334a499439865a4b8605d1
dbo:Person;;;To which educational institutions did <A> go for her studies?;SELECT DISTINCT ?uri where { <A> dbo:education ?uri };select distinct ?a where { ?a dbo:education ?uri };8533f08f0f2e439792341591e3b8d82e
dbo:Person;;;To which persons is <A> a relative?;SELECT DISTINCT ?uri where { ?uri dbp:relatives <A> . ?uri a dbo:Person };select distinct ?a where { ?uri dbp:relatives ?a . ?uri a dbo:Person };cec0cca9c76744ca97e1a9740254d40a
dbo:Person;dbo:Person;;Was <A> the mother of <B>?;ASK where { <B> dbp:mother <A> };select distinct ?a, ?b where { ?b dbp:mother ?a };4f1a4374cc27457faacbad707a9ca72f
;dbo:Person;;Was <B> born in <A>?;ASK where { <B> dbp:birthplace <A> };select distinct ?a, ?b where { ?b dbp:birthplace ?a };55fad74c2c62469581f58e7bbe60da52
dbo:Person;;;What  is the Nickname of <A> ?;SELECT DISTINCT ?uri where { <A> dbp:nickname ?uri };select distinct ?a where { ?a dbp:nickname ?uri };a12c261c27154991801e5701a39bdc5b
dbo:Person;dbo:Person;;What are <A> and <B> both affiliated with?;SELECT DISTINCT ?uri where { <A> dbp:affiliation ?uri . <B> dbp:affiliation ?uri };select distinct ?a, ?b where { ?a dbp:affiliation ?uri . ?b dbp:affiliation ?uri };38c50543e2ca4c8ba2f11406ebb1f0c9
dbo:Person;;;What are some other children of the father of <A>?;SELECT DISTINCT ?uri where { ?x dbo:child <A> . ?x dbp:children ?uri };select distinct ?a where { ?x dbo:child ?a . ?x dbp:children ?uri };7fbcd4b51ed446329ea96a577f9cd906
dbo:Person;;;What are some relatives of the spouse of <A>?;SELECT DISTINCT ?uri where { ?x dbo:spouse <A> . ?uri dbo:relative ?x };select distinct ?a where { ?x dbo:spouse ?a . ?uri dbo:relative ?x };9e78a9d215f249178b9f58cab8cb0fd5
dbo:Person;;;What are the awards received by spouse of <A>?;SELECT DISTINCT ?uri where { ?x dbo:spouse <A> . ?x dbp:awards ?uri };select distinct ?a where { ?x dbo:spouse ?a . ?x dbp:awards ?uri };57b3533cb2b741e1a567c34b4ff71b21
dbo:Person;;;What are the notableworks of <A>?;SELECT DISTINCT ?uri where { <A> dbp:notableworks ?uri };select distinct ?a where { ?a dbp:notableworks ?uri };be9459f9eae64f38be49cf3573dc58c6
dbo:Person;;;What are the professions of <A> ?;SELECT DISTINCT ?uri where { <A> dbp:occupation ?uri };select distinct ?a where { ?a dbp:occupation ?uri };8fcd17645d854494af5b6bbf9d11cc54
dbo:Person;;;What are the things <A> known for ?;SELECT DISTINCT ?uri where { <A> dbo:knownFor ?uri };select distinct ?a where { ?a dbo:knownFor ?uri };4988ef2fd0df4d35b243ffe31755c171
dbo:Person;;;What award was won by the father of <A>?;SELECT DISTINCT ?uri where { ?x dbp:children <A> . ?x dbo:award ?uri };select distinct ?a where { ?x dbp:children ?a . ?x dbo:award ?uri };6b9c942fcd1c48aba22c20b5693b249f
dbo:Person;;;what awards have been giving to <A>?;SELECT DISTINCT ?uri where { <A> dbo:award ?uri };select distinct ?a where { ?a dbo:award ?uri };cf3c2cbbbde94259a9b3d4194d90ac28
dbo:Person;dbo:Person;;What city gave birth to <B> and also houses <A>?;SELECT DISTINCT ?uri where { <B> dbo:birthPlace ?uri . <A> dbp:location ?uri };select distinct ?a, ?b where { ?b dbo:birthPlace ?uri . ?a dbp:location ?uri };38e4c90868ed468b94cb549c579f9b57
dbo:Person;;;What did <A>'s father die from?;SELECT DISTINCT ?uri where { ?x dbo:child <A> . ?x dbo:deathCause ?uri };select distinct ?a where { ?x dbo:child ?a . ?x dbo:deathCause ?uri };5fc0f9b047174d33bd4225a3d24e5f30
dbo:Person;dbo:Person;;What do <B> and <A> do for a living?;SELECT DISTINCT ?uri where { <A> dbo:occupation ?uri . <B> dbo:occupation ?uri };select distinct ?a, ?b where { ?a dbo:occupation ?uri . ?b dbo:occupation ?uri };86a47aa322204efb92fe728b58696cf5
dbo:Person;;;What does the famous relative of <A> do for a living?;SELECT DISTINCT ?uri where { ?x dbp:relatives <A> . ?x dbo:occupation ?uri };select distinct ?a where { ?x dbp:relatives ?a . ?x dbo:occupation ?uri };b9d3a2fe75124f64855ddc9e0f97e76d
dbo:Person;;;What faiths are followed by the relatives of <A>?;SELECT DISTINCT ?uri where { <A> dbo:relative ?x . ?x dbo:religion ?uri };select distinct ?a where { ?a dbo:relative ?x . ?x dbo:religion ?uri };6ede8437feee4a37a3076b1deb866abd
dbo:Person;;;What is <A> hometown ?;SELECT DISTINCT ?uri where { <A> dbp:hometown ?uri };select distinct ?a where { ?a dbp:hometown ?uri };30599ffcad334bcc8b320111644de813
dbo:Person;;;What is <A> known for?;SELECT DISTINCT ?uri where { <A> dbp:knownFor ?uri };select distinct ?a where { ?a dbp:knownFor ?uri };3a948631dd8441caa4bea0a1acc65d97
dbo:Person;;;What is the <A> associated with?;SELECT DISTINCT ?uri where { <A> dbp:affiliations ?uri };select distinct ?a where { ?a dbp:affiliations ?uri };d8830ee89d0547a7ba604e685fe17819
dbo:Person;;;What is the affiliation of <A> ?;SELECT DISTINCT ?uri where { <A> dbp:affiliation ?uri };select distinct ?a where { ?a dbp:affiliation ?uri };53ffec1f77474312b866a1ef550836ec
dbo:Person;;;What is the alma mater of <A> ?;SELECT DISTINCT ?uri where { <A> dbp:almaMater ?uri };select distinct ?a where { ?a dbp:almaMater ?uri };05f59024c9ca4d59bc0dd7c19ebdc90c
dbo:Person;dbo:Person;;What is the alma mater of <A> and <B>?;SELECT DISTINCT ?uri where { <A> dbo:college ?uri . <B> dbp:almaMater ?uri };select distinct ?a, ?b where { ?a dbo:college ?uri . ?b dbp:almaMater ?uri };a51285af64f54bbc8cc0e2548ad0b92f
dbo:Person;;;What is the alma mater of <A>?;SELECT DISTINCT ?uri where { <A> dbp:almaMater ?uri };select distinct ?a where { ?a dbp:almaMater ?uri };7383239e8ece464a80a8d5422d4ed3bc
dbo:Person;;;What is the alma mater of the person, whose child is <A>?;SELECT DISTINCT ?uri where { ?x dbp:children <A> . ?x dbp:almaMater ?uri };select distinct ?a where { ?x dbp:children ?a . ?x dbp:almaMater ?uri };428c921bdffa437cab0215a722628dc4
dbo:Person;;;What is the birth name  of <A> ?;SELECT DISTINCT ?uri where { <A> dbp:birthName ?uri };select distinct ?a where { ?a dbp:birthName ?uri };3accaa813d154ec19e1d62b48eb60314
dbo:Person;;;What is the birth place of the children of <A> ?;SELECT DISTINCT ?uri where { <A> dbp:children ?x . ?x dbo:birthPlace ?uri };select distinct ?a where { ?a dbp:children ?x . ?x dbo:birthPlace ?uri };720882e8f33e4b9a8d62b57e24b5c363
dbo:Person;dbo:Person;;What is the birthplace of <B> and <A> ?;SELECT DISTINCT ?uri where { <B> dbo:birthPlace ?uri . <A> dbo:birthPlace ?uri };select distinct ?a, ?b where { ?b dbo:birthPlace ?uri . ?a dbo:birthPlace ?uri };b5dca27ca03b43638ef8c6dddbd21693
dbo:Person;;;What is the burial place of <A> ?;SELECT DISTINCT ?uri where { <A> dbp:placeOfBurial ?uri };select distinct ?a where { ?a dbp:placeOfBurial ?uri };88fe11d131e142dfa0952fca359787eb
dbo:Person;;;What is the career of <A> ?;SELECT DISTINCT ?uri where { <A> dbo:occupation ?uri };select distinct ?a where { ?a dbo:occupation ?uri };3bf7d79605ca4456a79601a892b1ce3a
dbo:Person;;;What is the citizenship of <A>?;SELECT DISTINCT ?uri where { <A> dbo:citizenship ?uri };select distinct ?a where { ?a dbo:citizenship ?uri };c3949eda0f05470ca1d7effadac95392
dbo:Person;dbo:Person;;What is the city of the <B> is also the resting place of <A> ?;SELECT DISTINCT ?uri where { <B> dbo:authority ?uri . <A> dbp:restingplace ?uri };select distinct ?a, ?b where { ?b dbo:authority ?uri . ?a dbp:restingplace ?uri };6d79d046defe4cb683dddbf548a4dbc1
dbo:Person;dbo:Person;;What is the college of <A> is also the college of <B> ?;SELECT DISTINCT ?uri where { <A> dbo:college ?uri . <B> dbp:college ?uri };select distinct ?a, ?b where { ?a dbo:college ?uri . ?b dbp:college ?uri };edd475c6742c46fab9cff4f03715fdc2
dbo:Person;dbo:Person;;What is the common palce of study for <A> and <B> ?;SELECT DISTINCT ?uri where { <A> dbo:education ?uri . <B> dbp:education ?uri };select distinct ?a, ?b where { ?a dbo:education ?uri . ?b dbp:education ?uri };d0c96c44212d47e1b3ebd9752421d1f7
dbo:Person;dbo:Person;;What is the common religious affiliation of the <B> and that of  <A>?;SELECT DISTINCT ?uri where { <B> dbp:religiousAffiliation ?uri . <A> dbo:type ?uri };select distinct ?a, ?b where { ?b dbp:religiousAffiliation ?uri . ?a dbo:type ?uri };df803beedd644f2685bc04e7975727c4
dbo:Person;dbo:Person;;What is the common school of <B> and <A>?;SELECT DISTINCT ?uri where { <B> dbo:school ?uri . <A> dbo:almaMater ?uri };select distinct ?a, ?b where { ?b dbo:school ?uri . ?a dbo:almaMater ?uri };99e4d849107646e78dc70715e92b6f25
dbo:Person;dbo:Person;;What is the common university iof <A> and also the college of <B> ?;SELECT DISTINCT ?uri where { <A> dbo:university ?uri . <B> dbo:college ?uri };select distinct ?a, ?b where { ?a dbo:university ?uri . ?b dbo:college ?uri };f413c412b8084c02a0a9a82589b5c916
dbo:Person;dbo:Person;;What is the craft of the <B> which is also the profession of  <A> ?;SELECT DISTINCT ?uri where { <B> dbp:occupation ?uri . <A> dbo:profession ?uri };select distinct ?a, ?b where { ?b dbp:occupation ?uri . ?a dbo:profession ?uri };c2b204dc4fa14f0fa3e64b8a5e79c362
dbo:Person;;;What is the deathplace of whom who is the relative of <A> ?;SELECT DISTINCT ?uri where { <A> dbp:relatives ?x . ?x dbo:deathPlace ?uri };select distinct ?a where { ?a dbp:relatives ?x . ?x dbo:deathPlace ?uri };96c1a8fa851c4e83b2444ba219f5352b
dbo:Person;;;What is the famous relative of <A> known for?;SELECT DISTINCT ?uri where { ?x dbp:relatives <A> . ?x dbp:knownFor ?uri };select distinct ?a where { ?x dbp:relatives ?a . ?x dbp:knownFor ?uri };7f3a0c2887a7423eb69732bbf1208c88
dbo:Person;;;What is the hometown of <A> ?;SELECT DISTINCT ?uri where { <A> dbp:hometown ?uri };select distinct ?a where { ?a dbp:hometown ?uri };86f65bd1385144dfb07dd940f6dc77de
dbo:Person;dbo:Person;;What is the hometown of <A>, where <B> was born too?;SELECT DISTINCT ?uri where { <B> dbp:birthPlace ?uri . <A> dbo:hometown ?uri };select distinct ?a, ?b where { ?b dbp:birthPlace ?uri . ?a dbo:hometown ?uri };243f95d2144c4b2fadb5a18aa339bd98
dbo:Person;;;What is the nationality of <A> ?;SELECT DISTINCT ?uri where { <A> dbp:nationality ?uri };select distinct ?a where { ?a dbp:nationality ?uri };7750fb1d95a7475ea49813b10023c2ed
dbo:Person;;;What is the nickname of the school where <A> studied  ?;SELECT DISTINCT ?uri where { <A> dbp:highschool ?x . ?x dbp:nickname ?uri . ?x a dbo:School };select distinct ?a where { ?a dbp:highschool ?x . ?x dbp:nickname ?uri . ?x a dbo:School };bb90c58c414a4f819154ecb33586121d
dbo:Person;;;What is the place of birth of <A> ?;SELECT DISTINCT ?uri where { <A> dbp:placeOfBirth ?uri };select distinct ?a where { ?a dbp:placeOfBirth ?uri };5ac4dc8f112e464796c31164eb0f3a64
dbo:Person;dbo:Person;;What is the place of birth of the <A> which is also the  place of death of the <B>;SELECT DISTINCT ?uri where { <A> dbp:placeOfBirth ?uri . <B> dbo:deathPlace ?uri };select distinct ?a, ?b where { ?a dbp:placeOfBirth ?uri . ?b dbo:deathPlace ?uri };0753a6cc55e24b9f8ae248cb0229faf0
dbo:Person;dbo:Person;;What is the place of birth of the <B> and <A>;SELECT DISTINCT ?uri where { <B> dbp:placeOfBirth ?uri . <A> dbp:placeOfBirth ?uri };select distinct ?a, ?b where { ?b dbp:placeOfBirth ?uri . ?a dbp:placeOfBirth ?uri };8a98295e35f9472fbc9b9d7ebb99de74
dbo:Person;;;What is the place of death of <A> ?;SELECT DISTINCT ?uri where { <A> dbp:placeOfDeath ?uri };select distinct ?a where { ?a dbp:placeOfDeath ?uri };f22fef56a0c84c86886dc2dc2243a721
dbo:Person;;;What is the profession of the children of <A> ?;SELECT DISTINCT ?uri where { <A> dbp:children ?x . ?x dbo:profession ?uri };select distinct ?a where { ?a dbp:children ?x . ?x dbo:profession ?uri };affc959256ac4bc191e5dd85460f6a12
dbo:Person;;;What is the religious affiliation of <A> ?;SELECT DISTINCT ?uri where { <A> dbp:religiousAffiliation ?uri };select distinct ?a where { ?a dbp:religiousAffiliation ?uri };418dfe53e2ba43708a7884f5047d9093
dbo:Person;;;What is the religious affiliation of <A> ?;SELECT DISTINCT ?uri where { <A> dbp:religiousAffiliation ?uri };select distinct ?a where { ?a dbp:religiousAffiliation ?uri };b846e29b2bb74db29610cdbbbc7b1740
dbo:Person;;;What is the resting place of the child of <A>?;SELECT DISTINCT ?uri where { <A> dbp:children ?x . ?x dbo:restingPlace ?uri };select distinct ?a where { ?a dbp:children ?x . ?x dbo:restingPlace ?uri };bcaaf472d03649a3b3fe0f04e625219d
dbo:Person;;;What is the resting place of the children of <A> ?;SELECT DISTINCT ?uri where { <A> dbp:children ?x . ?x dbo:restingPlace ?uri };select distinct ?a where { ?a dbp:children ?x . ?x dbo:restingPlace ?uri };e7550728ad6f41acb0ad81d2f95ffb96
dbo:Person;dbo:Person;;What killed <B> and <A>?;SELECT DISTINCT ?uri where { <B> dbo:deathCause ?uri . <A> dbo:deathCause ?uri };select distinct ?a, ?b where { ?b dbo:deathCause ?uri . ?a dbo:deathCause ?uri };a66454f689bf4ec393eef188c8ea0fb6
dbo:Person;dbo:Person;;What made <A> and <B> both famous?;SELECT DISTINCT ?uri where { <A> dbo:knownFor ?uri . <B> dbo:knownFor ?uri };select distinct ?a, ?b where { ?a dbo:knownFor ?uri . ?b dbo:knownFor ?uri };62e9fa82eea7498790e2d5ca5a664a60
dbo:Person;dbo:Person;;What made <A> and <B> famous?;SELECT DISTINCT ?uri where { <A> dbo:field ?uri . <B> dbo:knownFor ?uri };select distinct ?a, ?b where { ?a dbo:field ?uri . ?b dbo:knownFor ?uri };cad47dbadca34d12a26f9f492cee5f29
dbo:Person;;;What prizes have been awarded to the relatives of <A>?;SELECT DISTINCT ?uri where { <A> dbp:relatives ?x . ?x dbp:awards ?uri };select distinct ?a where { ?a dbp:relatives ?x . ?x dbp:awards ?uri };76979737099748f4a8ec2329b9f2a7f0
dbo:Person;;;What was founded by <A> ?;SELECT DISTINCT ?uri where { <A> dbp:founded ?uri };select distinct ?a where { ?a dbp:founded ?uri };b39e52f81f1a4c8db50b35e3a82ebb1d
dbo:Person;;;What were the occupations of <A>?;SELECT DISTINCT ?uri where { <A> dbo:occupation ?uri };select distinct ?a where { ?a dbo:occupation ?uri };a882c7c530ad4e7793896fce0ad1adef
dbo:Person;;;When did <A> die?;SELECT DISTINCT ?uri where { <A> dbp:deathDate ?uri };select distinct ?a where { ?a dbp:deathDate ?uri };51d0d9be06c244229efab43ae8e9d45d
dbo:Person;dbo:Person;;Where are <A> and <B> buried?;SELECT DISTINCT ?uri where { <A> dbp:restingplace ?uri . <B> dbp:restingplace ?uri };select distinct ?a, ?b where { ?a dbp:restingplace ?uri . ?b dbp:restingplace ?uri };b1d14746b41f47459edf2a268414687f
dbo:Person;dbo:Person;;Where are the burial grounds of <B> and <A>?;SELECT DISTINCT ?uri where { <B> dbp:restingplace ?uri . <A> dbp:restingplace ?uri };select distinct ?a, ?b where { ?b dbp:restingplace ?uri . ?a dbp:restingplace ?uri };fe825b7ea80045f19a498f490eb78420
dbo:Person;;;Where did <A> die ?;SELECT DISTINCT ?uri where { <A> dbp:deathPlace ?uri };select distinct ?a where { ?a dbp:deathPlace ?uri };32d100aad346478bbb68b3ce1b5a8520
dbo:Person;;;Where did <A> do his elementary schooling?;SELECT DISTINCT ?uri where { <A> dbp:highSchool ?uri };select distinct ?a where { ?a dbp:highSchool ?uri };321d971403c844f7b7233e28728d227e
dbo:Person;;;Where did <A> do his highschool?;SELECT DISTINCT ?uri where { <A> dbp:highschool ?uri };select distinct ?a where { ?a dbp:highschool ?uri };2704d889b6c741ef8e45357f8e71bbdb
dbo:Person;;;Where did <A> go to high school;SELECT DISTINCT ?uri where { <A> dbo:highschool ?uri };select distinct ?a where { ?a dbo:highschool ?uri };1088fd5c6f2948faa4ca297bf58ca3eb
dbo:Person;;;Where did <A> graduated ?;SELECT DISTINCT ?uri where { <A> dbo:education ?uri };select distinct ?a where { ?a dbo:education ?uri };4c49002c50c740b69b9e310bb96d4c13
dbo:Person;;;Where did <A> study?;SELECT DISTINCT ?uri where { <A> dbo:almaMater ?uri };select distinct ?a where { ?a dbo:almaMater ?uri };44b54ea88b4c437bbca297ca3c04a6d3
dbo:Person;dbo:Person;;Where did <B> and <A> both die?;SELECT DISTINCT ?uri where { <A> dbp:deathPlace ?uri . <B> dbp:deathPlace ?uri };select distinct ?a, ?b where { ?a dbp:deathPlace ?uri . ?b dbp:deathPlace ?uri };f86382f06edd4519acfc00e730f5471e
dbo:Person;dbo:Person;;Where did <B> and <A> die?;SELECT DISTINCT ?uri where { <B> dbp:placeOfDeath ?uri . <A> dbp:deathPlace ?uri };select distinct ?a, ?b where { ?b dbp:placeOfDeath ?uri . ?a dbp:deathPlace ?uri };5953c1ca741b4952bfa7231396751599
dbo:Person;dbo:Person;;Where did <B> and <A> study?;SELECT DISTINCT ?uri where { <A> dbp:almaMater ?uri . <B> dbo:almaMater ?uri };select distinct ?a, ?b where { ?a dbp:almaMater ?uri . ?b dbo:almaMater ?uri };7bc28b110ed544cc8e98bdcf752d9c47
dbo:Person;;;Where did the partner of <A> die?;SELECT DISTINCT ?uri where { <A> dbp:spouse ?x . ?x dbo:deathPlace ?uri };select distinct ?a where { ?a dbp:spouse ?x . ?x dbo:deathPlace ?uri };d03cf8ab9ba54ead94c0ab2b0355b918
dbo:Person;;;Where did the relatives of <A> study?;SELECT DISTINCT ?uri where { ?x dbo:relative <A> . ?x dbp:education ?uri };select distinct ?a where { ?x dbo:relative ?a . ?x dbp:education ?uri };6b5ad23d383444478ce3e8e1acbbc649
dbo:Person;;;Where did the relatives of <A> study?;SELECT DISTINCT ?uri where { ?x dbo:relation <A> . ?x dbp:almaMater ?uri };select distinct ?a where { ?x dbo:relation ?a . ?x dbp:almaMater ?uri };bd4cb94b69084d79b0d1feb1fc8b014d
dbo:Person;;;Where did the spouse of <A> die?;SELECT DISTINCT ?uri where { ?x dbp:spouse <A> . ?x dbo:deathPlace ?uri };select distinct ?a where { ?x dbp:spouse ?a . ?x dbo:deathPlace ?uri };46880d365fbe4d54b1b965e5b5e1bb77
dbo:Person;dbo:Person;;Where do <A> and <B> both live?;SELECT DISTINCT ?uri where { <A> dbo:residence ?uri . <B> dbo:residence ?uri };select distinct ?a, ?b where { ?a dbo:residence ?uri . ?b dbo:residence ?uri };eb285e418d9641bcb6ba0c86c444d355
dbo:Person;;;Where do <A> live?;SELECT DISTINCT ?uri where { ?x dbp:almaMater <A> . ?x dbo:residence ?uri };select distinct ?a where { ?x dbp:almaMater ?a . ?x dbo:residence ?uri };fc455f282c6549adaa1614637ae68991
dbo:Person;;;Where does <A> work?;SELECT DISTINCT ?uri where { <A> dbp:office ?uri };select distinct ?a where { ?a dbp:office ?uri };0c2db5b405ac48dcb16b0ce50df877d1
dbo:Person;dbo:Person;;Where does <B> and <A> both live?;SELECT DISTINCT ?uri where { <A> dbp:residence ?uri . <B> dbp:residence ?uri };select distinct ?a, ?b where { ?a dbp:residence ?uri . ?b dbp:residence ?uri };ab981f539cf94ceea0c6ca6ddf8f673d
dbo:Person;;;Where is <A> from?;SELECT DISTINCT ?uri where { <A> dbo:stateOfOrigin ?uri };select distinct ?a where { ?a dbo:stateOfOrigin ?uri };a0cdc0611f2c4b879e0205a8d1f477ba
dbo:Person;;;Where is <A> from?;SELECT DISTINCT ?uri where { <A> dbo:nationality ?uri };select distinct ?a where { ?a dbo:nationality ?uri };d492192a5490409c9eedf51d1e09b74b
dbo:Person;;;Where is the birthplace of <A> ?;SELECT DISTINCT ?uri where { <A> dbp:birthplace ?uri };select distinct ?a where { ?a dbp:birthplace ?uri };39562e37dcd645e8aa5d083018173381
dbo:Person;;;Where is the grave of <A> ?;SELECT DISTINCT ?uri where { <A> dbp:placeOfBurial ?uri };select distinct ?a where { ?a dbp:placeOfBurial ?uri };3aaf4525a6d24e27be8fe037d5ba28c2
dbo:Person;;;Where is the hometown of <A>?;SELECT DISTINCT ?uri where { <A> dbo:hometown ?uri };select distinct ?a where { ?a dbo:hometown ?uri };3f8ac10edaaa4c4cbbde422c79de3c6d
dbo:Person;;;Where is the spouse of <A> buried?;SELECT DISTINCT ?uri where { ?x dbo:spouse <A> . ?x dbp:placeOfBurial ?uri };select distinct ?a where { ?x dbo:spouse ?a . ?x dbp:placeOfBurial ?uri };b38a612b13ec49d4b8be8365b8a0d89b
dbo:Person;;;Where is the tomb of son of <A>?;SELECT DISTINCT ?uri where { ?x dbo:parent <A> . ?x dbo:restingPlace ?uri };select distinct ?a where { ?x dbo:parent ?a . ?x dbo:restingPlace ?uri };e3f73674fbdd41a38021d60204f7196f
dbo:Person;;;Where is the tombstone of <A>?;SELECT DISTINCT ?uri where { <A> dbp:restingplace ?uri };select distinct ?a where { ?a dbp:restingplace ?uri };7c5f3af257f34d6fa8ea63202db67648
dbo:Person;;;Where was <A> born ?;SELECT DISTINCT ?uri where { <A> dbp:birthplace ?uri };select distinct ?a where { ?a dbp:birthplace ?uri };aca36b0993ba45edb0f0fc957c97ce23
dbo:Person;;;Where was <A> buried ?;SELECT DISTINCT ?uri where { <A> dbp:placeOfBurial ?uri };select distinct ?a where { ?a dbp:placeOfBurial ?uri };e83b9ec4abef418585e8a76f2dae15f4
dbo:Person;;;Where was <A> laid to rest?;SELECT DISTINCT ?uri where { <A> dbo:placeOfBurial ?uri };select distinct ?a where { ?a dbp:placeOfBurial ?uri };311bb63ae12d4dd999e195d827cf60d2
dbo:Person;dbo:Person;;Where were <B> and <A> born?;SELECT DISTINCT ?uri where { <B> dbp:birthPlace ?uri . <A> dbo:birthPlace ?uri };select distinct ?a, ?b where { ?b dbp:birthPlace ?uri . ?a dbo:birthPlace ?uri };18b1a0fcbd154906ad63f1310bcb8356
dbo:Person;;;which award has been won by <A>?;SELECT DISTINCT ?uri where { <A> dbp:title ?uri };select distinct ?a where { ?a dbp:title ?uri };169a1ce1f8ac4c5ba9a92103237113c6
dbo:Person;;;Which awards did the children of <A> won ?;SELECT DISTINCT ?uri where { <A> dbp:children ?x . ?x dbp:awards ?uri };select distinct ?a where { ?a dbp:children ?x . ?x dbp:awards ?uri };db5d49f80c774b80beb208bc62050aca
dbo:Person;;;Which awards did the parents of <A> win ?;SELECT DISTINCT ?uri where { <A> dbo:parent ?x . ?x dbp:awards ?uri };select distinct ?a where { ?a dbo:parent ?x . ?x dbp:awards ?uri };baf5c96273684029beba9ba7d893203e
dbo:Person;;;Which awards have <A> won?;SELECT DISTINCT ?uri where { <A> dbp:awards ?uri };select distinct ?a where { ?a dbp:awards ?uri };f107cdaf5a3b4793ad0a9ba36ca5c01c
dbo:Person;dbo:Person;;Which college has been attended  by both Mr. <B> and Mr. <A>?;SELECT DISTINCT ?uri where { <B> dbo:college ?uri . <A> dbo:college ?uri };select distinct ?a, ?b where { ?b dbo:college ?uri . ?a dbo:college ?uri };90502631e5e7485cb032ce25c7048d48
dbo:Person;dbo:Person;;Which college of <A> is the alma mater of <B>;SELECT DISTINCT ?uri where { <A> dbp:college ?uri . <B> dbp:almaMater ?uri };select distinct ?a, ?b where { ?a dbp:college ?uri . ?b dbp:almaMater ?uri };0645d71c51664c7f98ef83d258d24c5d
dbo:Person;dbo:Person;;Which college of the <A> is the alma mater of the <B> ?;SELECT DISTINCT ?uri where { <A> dbp:college ?uri . <B> dbo:almaMater ?uri };select distinct ?a, ?b where { ?a dbp:college ?uri . ?b dbo:almaMater ?uri };f06758ad9c714bf490f784dcceb3ba90
dbo:Person;dbo:Person;;Which home town of <A> is the death location of the <B> ?;SELECT DISTINCT ?uri where { <A> dbp:hometown ?uri . <B> dbo:deathPlace ?uri };select distinct ?a, ?b where { ?a dbp:hometown ?uri . ?b dbo:deathPlace ?uri };a899e312823543e7b728a2517d29392d
dbo:Person;dbo:Person;;Which home town of <A> is the place of death of <B> ?;SELECT DISTINCT ?uri where { <A> dbo:hometown ?uri . <B> dbp:placeOfDeath ?uri };select distinct ?a, ?b where { ?a dbo:hometown ?uri . ?b dbp:placeOfDeath ?uri };22eeb146aa1f41a4b0db6df5844b3fed
dbo:Person;;;Which school did <A> attend?;SELECT DISTINCT ?uri where { <A> dbp:school ?uri };select distinct ?a where { ?a dbp:school ?uri };d6aaeb41aef44a8b8bffd1a5e90e3d16
;;;Which sports are played in the alma mater of <A>?;SELECT DISTINCT ?uri where { <A> dbp:almaMater ?x . ?x dbo:sport ?uri };select distinct ?a where { ?a dbp:almaMater ?x . ?x dbo:sport ?uri };802bb417e72d4d8a9cb37d8136a0ae07
;;;Which sports are played in the alma mater of <A>?;SELECT DISTINCT ?uri where { <A> dbp:almaMater ?x . ?x dbo:sport ?uri };select distinct ?a where { ?a dbp:almaMater ?x . ?x dbo:sport ?uri };98482e0e16ea482f9030d6b2d9cb000f
dbo:Person;dbo:Person;;Which spouse of <A> a mother named <B> ?;SELECT DISTINCT ?uri where { ?uri dbo:parent <B> . ?uri dbo:spouse <A> };select distinct ?a, ?b where { ?uri dbo:parent ?b . ?uri dbo:spouse ?a };17f767e9a51b4a3d935fa194d0de2f8d
dbo:Person;;;Which things are <A> known for ?;SELECT DISTINCT ?uri where { <A> dbp:knownFor ?uri };select distinct ?a where { ?a dbp:knownFor ?uri };4423f1c8b04e4c438c50790d4c60c722
dbo:Person;;;Which uni did <A> attend ?;SELECT DISTINCT ?uri where { <A> dbp:education ?uri };select distinct ?a where { ?a dbp:education ?uri };2d2934c87b0e4eefa554db84e9abe251
dbo:Person;;;Which university is alma mater to <A>?;SELECT DISTINCT ?uri where { <A> dbp:university ?uri };select distinct ?a where { ?a dbp:university ?uri };d2698d17b3fc4da3b3a659d38d722a13
dbo:Person;dbo:Person;;Which university was attended by both <B> and <A>?;SELECT DISTINCT ?uri where { <B> dbp:education ?uri . <A> dbp:education ?uri };select distinct ?a, ?b where { ?b dbp:education ?uri . ?a dbp:education ?uri };ba2570473e36467c8a631f60944cd2bd
dbo:Person;dbo:Person;;Who are relatives of <A> and <B>?;SELECT DISTINCT ?uri where { ?uri dbp:relatives <A> . ?uri dbp:relatives <B> };select distinct ?a, ?b where { ?uri dbp:relatives ?a . ?uri dbp:relatives ?b };6cb6c4470ec840f9990494c4ecebca5f
dbo:Person;;;Who are the children of <A>?;SELECT DISTINCT ?uri where { <A> dbp:children ?uri };select distinct ?a where { ?a dbp:children ?uri };4ffdaa76aa994139b18edf277f905fed
dbo:Person;dbo:Person;;Who are the parents of  <A> and <B>?;SELECT DISTINCT ?uri where { ?uri dbo:child <A> . ?uri dbo:child <B> };select distinct ?a, ?b where { ?uri dbo:child ?a . ?uri dbo:child ?b };db1c3fdf8d784274b4e27db7dd62b263
dbo:Person;;;Who are the spouse of the parents of <A>?;SELECT DISTINCT ?uri where { <A> dbo:parent ?x . ?x dbo:spouse ?uri };select distinct ?a where { ?a dbo:parent ?x . ?x dbo:spouse ?uri };5574fe2aa59d4b4394e830d098886f3c
dbo:Person;;;Who did <A> marry?;SELECT DISTINCT ?uri where { ?uri dbo:spouse <A> };select distinct ?a where { ?uri dbo:spouse ?a };4b249c6c2fef48e889eb99914a430034
dbo:Person;dbo:Person;;Who has <A> and <B> as relatives?;SELECT DISTINCT ?uri where { ?uri dbo:relative <A> . ?uri dbo:relative <B> };select distinct ?a, ?b where { ?uri dbo:relative ?a . ?uri dbo:relative ?b };c29965dde83947ffa5b1a736dd8ea8bf
dbo:Person;;;Who has a  child named <A> and is resting place as <B>?;SELECT DISTINCT ?uri where { ?uri dbp:children <A> . ?uri dbp:restingPlace <B> };select distinct ?a, ?b where { ?uri dbp:children ?a . ?uri dbp:restingPlace ?b };cf382df024a340a4876a4c3651d44937
dbo:Person;dbo:Person;;Who has been married to both <A> and <B>?;SELECT DISTINCT ?uri where { <A> dbo:spouse ?uri . <B> dbo:spouse ?uri };select distinct ?a, ?b where { ?a dbo:spouse ?uri . ?b dbo:spouse ?uri };3dfd41b5ba22435eb756a1d2034d0ce6
dbo:Person;dbo:Person;;Who have children named <B> and <A>?;SELECT DISTINCT ?uri where { ?uri dbp:children <B> . ?uri dbp:children <A> };select distinct ?a, ?b where { ?uri dbp:children ?b . ?uri dbp:children ?a };73ba87c4b9fb40ee968f00a20022e04f
dbo:Person;dbo:Person;;Who is  related to <A> and <B>?;SELECT DISTINCT ?uri where { ?uri dbp:relatives <A> . ?uri dbp:relatives <B> };select distinct ?a, ?b where { ?uri dbp:relatives ?a . ?uri dbp:relatives ?b };53694c0e5c2548419756478331137c13
dbo:Person;;;Who is a famous relative of <A>?;SELECT DISTINCT ?uri where { ?uri dbo:relative <A> . ?uri a dbo:Person };select distinct ?a where { ?uri dbo:relative ?a . ?uri a dbo:Person };dc1d2cb750ca4e2e9f9a74ccd1c6c5cc
dbo:Person;;;Who is child of <A> ?;SELECT DISTINCT ?uri where { <A> dbp:children ?uri };select distinct ?a where { ?a dbp:children ?uri };fd40821f1b1c4243bc23ef7f91268311
dbo:Person;;;Who is married to <A>?;SELECT DISTINCT ?uri where { ?uri dbp:spouse <A> };select distinct ?a where { ?uri dbp:spouse ?a };6adadd03b3254e5386b3c4bd1680b99d
dbo:Person;;;Who is married to a <A>?;SELECT DISTINCT ?uri where { ?x dbp:title <A> . ?uri dbp:spouse ?x };select distinct ?a where { ?x dbp:title ?a . ?uri dbp:spouse ?x };1f8f6352c2c54ce3b53aba360323d3ed
dbo:Person;;;Who is relative of the people died in <A> ?;SELECT DISTINCT ?uri where { ?x dbp:deathPlace <A> . ?x dbo:relative ?uri };select distinct ?a where { ?x dbp:deathPlace ?a . ?x dbo:relative ?uri };fdc1a6168b3544c294fcb5c5d4bd3de5
dbo:Person;;;Who is the child of <A>?;SELECT DISTINCT ?uri where { <A> dbo:child ?uri };select distinct ?a where { ?a dbo:child ?uri };922da121de7d4c2b94f5704844a63b18
dbo:Person;dbo:Person;;Who is the common parent of <B> and <A> ?;SELECT DISTINCT ?uri where { <B> dbo:parentOrganisation ?uri . <A> dbp:parent ?uri };select distinct ?a, ?b where { ?b dbo:parentOrganisation ?uri . ?a dbp:parent ?uri };b0d14b766ec544f7b6027a2ff2c21705
dbo:Person;;;Who is the employer of <A> ?;SELECT DISTINCT ?uri where { <A> dbp:employer ?uri };select distinct ?a where { ?a dbp:employer ?uri };5347e3d7e51348bb814413a5707b97f3
dbo:Person;;;Who is the famous relative of <A>?;SELECT DISTINCT ?uri where { ?uri dbp:relatives <A> };select distinct ?a where { ?uri dbp:relatives ?a };d8afce1fd4aa4a2580832293b1d0d318
dbo:Person;;;Who is the father of <A>?;SELECT DISTINCT ?uri where { ?uri dbo:child <A> };select distinct ?a where { ?uri dbo:child ?a };8ff0158616ba4528a7ed38a4e45df6bf
dbo:Person;;;Who is the former partner of <A> ?;SELECT DISTINCT ?uri where { <A> dbo:formerPartner ?uri };select distinct ?a where { ?a dbo:formerPartner ?uri };d742a7e01f4c4ee48d60d542ecc2fb42
dbo:Person;;;who is the husband of <A>?;SELECT DISTINCT ?uri where { <A> dbo:partner ?uri };select distinct ?a where { ?a dbo:partner ?uri };6239f50c40b045fb92f0ad0b63792e7b
dbo:Person;;;Who is the parent of <A>?;SELECT DISTINCT ?uri where { ?uri dbp:children <A> };select distinct ?a where { ?uri dbp:children ?a };7f7c3328eb5b44fd9119c85b39285fbf
dbo:Person;;;Who is the partner of <A>?;SELECT DISTINCT ?uri where { ?uri dbp:partner <A> };select distinct ?a where { ?uri dbp:partner ?a };51484b4dd82e47e9838bd6ae4d77c67a
dbo:Person;;;Who is the person whose child performed with <A>?;SELECT DISTINCT ?uri where { ?x dbp:associatedActs <A> . ?uri dbo:child ?x };select distinct ?a where { ?x dbp:associatedActs ?a . ?uri dbo:child ?x };390c756eecd94acfb6335abcaa91832a
dbo:Person;;;Who is the relative of <A> ?;SELECT DISTINCT ?uri where { <A> dbp:relatives ?uri };select distinct ?a where { ?a dbp:relatives ?uri };069c73f4c6c84f3b8bed56b9f7dd229d
dbo:Person;;;Who is the spouse of <A>?;SELECT DISTINCT ?uri where { ?uri dbp:spouse <A> };select distinct ?a where { ?uri dbp:spouse ?a };1f0f16883a764370b8cb9aae06e6d527
dbo:Person;;;who married <A>?;SELECT DISTINCT ?uri where { ?uri dbp:spouse <A> };select distinct ?a where { ?uri dbp:spouse ?a };13fab3852bd645ef8d7c43e3d10a9d2b
dbo:Person;;;Who was the parent of person whose child is <A>?;SELECT DISTINCT ?uri where { ?x dbp:children <A> . ?x dbo:parent ?uri . ?x a dbo:Person };select distinct ?a where { ?x dbp:children ?a . ?x dbo:parent ?uri . ?x a dbo:Person };ce1c25a295524cd3ad8096741360c0a5
dbo:Person;;;Whos a famous relative of <A>?;SELECT DISTINCT ?uri where { ?uri dbo:relation <A> };select distinct ?a where { ?uri dbo:relation ?a };815d064630b3451baa5acb5bedd5e7ad
dbo:Person;;;Whose children are married to <A>?;SELECT DISTINCT ?uri where { ?x dbp:spouse <A> . ?uri dbp:children ?x };select distinct ?a where { ?x dbp:spouse ?a . ?uri dbp:children ?x };57f94e194bbf47d2bc8df0b967c56d74
dbo:Person;;;Whose children died in <A>?;SELECT DISTINCT ?uri where { ?x dbo:deathPlace <A> . ?uri dbo:child ?x };select distinct ?a where { ?x dbo:deathPlace ?a . ?uri dbo:child ?x };db0ceedbcf0e4e1ca708191b92dc2b59
dbo:Person;;;Whose mom is <A>?;SELECT DISTINCT ?uri where { ?uri dbp:mother <A> };select distinct ?a where { ?uri dbp:mother ?a };3230de5fe63a44debe27de6c25e6aedf
dbo:Person;dbo:Person;;Whose relatives are <A> and <B>?;SELECT DISTINCT ?uri where { ?uri dbo:relative <A> . ?uri dbo:relative <B> };select distinct ?a, ?b where { ?uri dbo:relative ?a . ?uri dbo:relative ?b };69451801bb474b41ae95ff1273c0b4d2
;dbo:Person;;Whose resting place is <A> and has kids named <B>?;SELECT DISTINCT ?uri where { ?uri dbp:restingplace <A> . ?uri dbo:child <B> };select distinct ?a, ?b where { ?uri dbp:restingplace ?a . ?uri dbo:child ?b };79debf2d75fe4c2c9651c15e18116af1
dbo:Person;dbo:Person;;Why did <A> and <B> die?;SELECT DISTINCT ?uri where { <A> dbo:deathCause ?uri . <B> dbp:deathCause ?uri };select distinct ?a, ?b where { ?a dbo:deathCause ?uri . ?b dbp:deathCause ?uri };7d39f4c231f744dfb4e0f7f5f4f15b7f

# http://dbpedia.org/ontology/Actor

SELECT DISTINCT ?a where {?a gold:hypernym dbr:Actor}

dbr:Actor;;;When did <A> start acting?;SELECT DISTINCT ?uri where {<A> dbo:activeYearsStartYear ?uri};select distinct ?a where {?a dbo:activeYearsStartYear ?uri};12
dbr:Actor;;;What movies did <A> star in?;SELECT DISTINCT ?uri where {?uri dbo:starring <A>};select distinct ?a where {?uri dbo:starring ?a};13
dbr:Actor;dbo:Film;;Did <A> star in <B>?;ASK where {<B> dbo:starring <A>};select distinct ?a,?b where {?b dbo:starring ?a};14
dbr:Actor;;;What is the production Company of <A>?;SELECT DISTINCT ?uri where {?uri dbo:productionCompany <A>};select distinct ?a where {?uri dbo:productionCompany ?a};15

# http://dbpedia.org/ontology/Film

dbo:Film;;;Who are producers of <A>?;SELECT DISTINCT ?uri where {<A> dbo:producer ?uri};select distinct ?a where {?a dbo:producer ?uri};16
dbo:Film;;;How much was the budget of <A>?;SELECT DISTINCT ?uri where {<A> dbo:budget ?uri};select distinct ?a where {?a dbo:budget ?uri};17
dbo:Film;;;Who is the director of <A>?;SELECT DISTINCT ?uri where {dbr:Mission:_Impossible_III dbo:director ?uri};select distinct ?a where {?a dbr:Mission:_Impossible_III dbo:director ?uri};18
dbo:Film;;;Who are the stars in <A>?;SELECT DISTINCT ?uri where {<A> dbo:starring ?uri};select distinct ?a where {?a dbo:starring ?uri};19
dbo:Film;;;How long is <A>?;SELECT DISTINCT ?uri where {<A> dbo:runtime ?uri};select distinct ?a where {?a dbo:runtime ?uri};20
dbo:Film;;;When was <A> released?;SELECT DISTINCT ?uri where {<A> dbp:released ?uri};select distinct ?a where {?a dbp:released ?uri};21


# http://dbpedia.org/ontology/Place

dbo:Place;;;Where is <A>?;SELECT DISTINCT ?uri where {<A> dbo:country ?uri};select distinct ?a where {?a dbo:country ?uri};22
dbo:Place;;;Where is <A>?;SELECT DISTINCT ?uri where {<A> dbp:country ?uri};select distinct ?a where {?a dbp:country ?uri};23
dbo:Place;;;How many people live in <A>?;SELECT DISTINCT ?uri where {<A> dbp:populationTotal ?uri};select distinct ?a where {?a dbp:populationTotal ?uri};24
dbo:Place;;;What is the population of <A>?;SELECT DISTINCT ?uri where {<A> dbp:populationTotal ?uri};select distinct ?awhere {?a dbp:populationTotal ?uri};25
dbo:Place;;;When was <A> established;SELECT DISTINCT ?uri where {<A> dbp:establishedDate ?uri};select distinct ?a where {?a dbp:establishedDate ?uri};26

# http://dbpedia.org/ontology/Publisher
# http://dbpedia.org/ontology/Genre
  
# http://dbpedia.org/ontology/Language

dbo:Language;;;In which region do people speak <A>?;SELECT DISTINCT ?uri where {<A> dbp:region ?uri};select distinct ?a where {?a dbp:region ?uri};27
dbo:Language;;;Which language family does <A> belong to?;SELECT DISTINCT ?uri where {<A> dbo:languageFamily ?uri};select distinct ?a where {?a dbo:languageFamily ?uri};28


# http://dbpedia.org/ontology/Department
# http://dbpedia.org/ontology/Software

dbo:Software;;;Who developed <A>?;SELECT DISTINCT ?uri where {<A> dbp:developer ?uri};select distinct ?a where {?a dbp:developer ?uri};29
dbo:Software;;;Who developed <A>?;SELECT DISTINCT ?uri where {<A> dbo:releaseDate ?uri};elect distinct ?a where {?a dbo:releaseDate ?uri};30
dbo:Software;;;What operating system can <A> run on?;SELECT DISTINCT ?uri where {<A> dbo:operatingSystem ?uri};select distinct ?a where {?a dbo:operatingSystem ?uri};31
dbo:Software;;;Who is the designer of <A>?;SELECT DISTINCT ?uri where {<A> dbp:designer ?uri};select distinct ?a where {?a dbp:designer ?uri;32

# http://dbpedia.org/ontology/School
dbo:School;;;When is <A> founded?;SELECT DISTINCT ?uri where { <A> dbo:founded ?uri};select distinct ?a where {?a rdf:type dbo:School. ?a dbp:founded ?uri};33
dbo:School;;;Who is the chairman of <A>?;SELECT DISTINCT ?uri where { <A> dbp:chairman ?uri};select distinct ?a where {?a rdf:type dbo:School. ?a dbp:chairman ?uri};34
dbo:School;;;How many students study in <A>?;SELECT DISTINCT ?uri where { <A> dbp:enrollment ?uri};select distinct ?a where {?a rdf:type dbo:School. ?a dbp:enrollment ?uri};35
dbo:School;;;How many staffs works in <A>?;SELECT DISTINCT ?uri where { <A> dbp:staff ?uri};select distinct ?a where {?a rdf:type dbo:School. ?a dbp:staff ?uri };36
dbo:School;;;Does <A> have a sport team?;ASK where { <A> dbp:teamName ?uri};select distinct ?a where {?a rdf:type dbo:School};37

# http://dbpedia.org/ontology/Cinema

dbo:Cinema;;;How many seats are there in <A>?;SELECT DISTINCT ?uri where { <A> dbo:seatingCapacity ?uri};select distinct ?a where {?a rdf:type dbo:Cinema. ?a dbo:seatingCapacity ?uri };37
dbo:Cinema;;;Which cinema is in the same city of <A>?;SELECT DISTINCT ?uri where { <A> dbo:location ?l. ?uri dbo:location ?l. ?uri rdf:type dbo:Cinema};select distinct ?a where {?a rdf:type dbo:Cinema. ?a dbo:location ?uri};38
dbo:Cinema;;;When is <A> opened?;SELECT DISTINCT ?uri where { <A> dbp:opened ?l};select distinct ?a where {?a rdf:type dbo:Cinema. ?a dbo:opened ?uri};39
dbo:Cinema;;;How many screens does <A> have?;SELECT DISTINCT ?uri where { <A> dbp:screens ?l};select distinct ?a where {?a rdf:type dbo:Cinema. ?a dbp:screen ?uri};40

# http://dbpedia.org/ontology/University

dbo:University;;;Where is <A>?;SELECT DISTINCT ?uri where { <A> dbo:city ?uri};select distinct ?a where {?a rdf:type dbo:University. ?a dbo:city ?uri };38
dbo:University;;;When is <A> founded?;SELECT DISTINCT ?uri where { <A> dbp:established ?uri};select distinct ?a where {?a rdf:type dbo:University. ?a dbp:established ?uri };39
dbo:University;;;How many students study in <A>?;SELECT DISTINCT ?uri where { <A> dbo:numberOfStudents ?uri};select distinct ?a where {?a rdf:type dbo:University. ?a dbo:numberOfStudents ?uri };40
dbo:Software;dbo:University;;Is <A> developed by <B>?;ASK where { <A> dbp:developer <B>};select distinct ?a, ?b where { ?a dbp:developer ?b. ?b rdf:type dbo:University};41
dbo:University;;;Who is the founder of <A>?;SELECT DISTINCT ?uri where { <A> dbp:founder ?uri};select distinct ?a where {?a rdf:type dbo:University. ?a dbo:founder ?uri };42

# http://dbpedia.org/ontology/Airline
# http://dbpedia.org/ontology/Bank
# http://dbpedia.org/ontology/BasketballLeague
  
# http://dbpedia.org/ontology/Anime
  
dbo:Anime;;;Who is the director of <A>?;SELECT DISTINCT ?uri where {<A> dbp:director ?uri};select distinct ?a where {?a dbp:director ?uri};
dbo:Anime;;;<A> is directed by?;SELECT DISTINCT ?uri where {<A> dbp:director ?uri};select distinct ?a where {?a dbp:director ?uri};
dbo:Anime;;;<A> is produced by?;SELECT DISTINCT ?uri where {<A> dbp:producer ?uri};select distinct ?a where {?a dbp:producer ?uri};
dbo:Anime;;;Who is the producer of <A>?;SELECT DISTINCT ?uri where {<A> dbp:producer ?uri};select distinct ?a where {?a dbp:producer ?uri};
dbo:Anime;;;Who composed music for <A>?;SELECT DISTINCT ?uri where {<A> dbo:musicComposer ?uri};select distinct ?a where {?a dbo:musicComposer ?uri};
dbo:Anime;;;Who composed music for <A>?;SELECT DISTINCT ?uri where {<A> dbo:music ?uri};select distinct ?a where {?a dbo:music ?uri};
dbo:Anime;;;How many episodes does <A> have?;SELECT DISTINCT ?uri where {<A> dbp:episodes ?uri};select distinct ?a where {?a dbp:episodes ?uri};
  
 
# http://dbpedia.org/ontology/City
<<<<<<< HEAD
http://dbpedia.org/ontology/City;;;What products are made by <A> based companies?;SELECT DISTINCT ?uri where { ?x dbp:location <A> . ?x dbo:product ?uri . ?x a dbo:Company };select distinct ?a where { ?x dbp:location ?a . ?x dbo:product ?uri . ?x a dbo:Company };0ad9954f309c496ab4dfbd8056a58187
http://dbpedia.org/ontology/City;;;Where can i find companies which were started in <A>?;SELECT DISTINCT ?uri where { ?x dbo:foundationPlace <A> . ?x dbp:locations ?uri . ?x a dbo:Company };select distinct ?a where { ?x dbo:foundationPlace ?a . ?x dbp:locations ?uri . ?x a dbo:Company };72d5cb491ec94f14b8d9683a64782b9c
http://dbpedia.org/ontology/City;;;Which companies makes cars assembled in <A>, Pakistan?;SELECT DISTINCT ?uri where { ?x dbp:assembly <A> . ?x dbp:parentCompany ?uri . ?x a dbo:Automobile };select distinct ?a where { ?x dbp:assembly ?a . ?x dbp:parentCompany ?uri . ?x a dbo:Automobile };4790db09b5954a87831e282bd16265df
http://dbpedia.org/ontology/City;;;Which sports are played at institues in <A>?;SELECT DISTINCT ?uri where { ?x dbo:city <A> . ?x dbo:sport ?uri . ?x a dbo:EducationalInstitution };select distinct ?a where { ?x dbo:city ?a . ?x dbo:sport ?uri . ?x a dbo:EducationalInstitution };38c688a1da544a7fb79c1a239732903f
http://dbpedia.org/ontology/City;;;Count the cities whihch are on the same sea as that of <A> ?;SELECT DISTINCT COUNT(?uri) where { ?x dbp:cities <A> . ?x dbp:cities ?uri };select distinct ?a where { ?x dbp:cities ?a . ?x dbp:cities ?uri };e2916bd3eb4a49159537f5a32218b829
http://dbpedia.org/ontology/City;;;How many buildings are located in <A> ?;SELECT DISTINCT COUNT(?uri) where { ?uri dbp:location <A> . ?uri a dbo:Building };select distinct ?a where { ?uri dbp:location ?a . ?uri a dbo:Building };6a6a9694fbb44140ada81d7a8c89aa0f
=======
>>>>>>> ff2f7382

# http://dbpedia.org/ontology/Planet
  
dbo:Planet;;;What is the average speed of the planet <A>?;SELECT DISTINCT ?uri where {<A> dbp:averageSpeed ?uri};select distinct ?a where {?a dbp:averageSpeed ?uri};id
dbo:Planet;;;What is the density of the planet <A>?;SELECT DISTINCT ?uri where {<A> dbo:density ?uri};select distinct ?a where {?a dbo:density ?uri};id
dbo:Planet;;;What is the mass of the planet <A>?;SELECT DISTINCT ?uri where {<A> dbo:mass ?uri};select distinct ?a where {?a dbo:mass ?uri};id
dbo:Planet;;;how many satellites does <A> have?;SELECT DISTINCT ?uri where {<A> dbp:satellites ?uri};select distinct ?a where {?a dbp:satellites ?uri};id
dbo:Planet;;;What is the maximum temperature of the planet <A>?;SELECT DISTINCT ?uri where {<A> dbp:maxTemp ?uri};select distinct ?a where {?a dbp:maxTemp ?uri};id

  
# http://dbpedia.org/ontology/CricketTeam
dbo:CricketTeam;;;Who is the captain of <A>?;SELECT DISTINCT ?uri where {<A> dbp:captain ?uri};select distinct ?a where {?a dbp:captain ?uri};id
dbo:CricketTeam;;;Who is the coach of <A>?;SELECT DISTINCT ?uri where {<A> dbp:coach ?uri};select distinct ?a where {?a dbp:coach ?uri};id
dbo:CricketTeam;;;Who is the ODI captain of <A>?;SELECT DISTINCT ?uri where {<A> dbp:odcaptain ?uri};select distinct ?a where {?a dbp:odcaptain ?uri};id
dbo:CricketTeam;;;Who is the t20 captain of <A>?;SELECT DISTINCT ?uri where {<A> dbp:t20icaptain ?uri};select distinct ?a where {?a dbp:t20icaptain ?uri};id
dbo:CricketTeam;;;Who is the test captain of <A>?;SELECT DISTINCT ?uri where {<A> dbp:testcaptain ?uri};select distinct ?a where {?a dbp:testcaptain ?uri};id

# http://dbpedia.org/ontology/Film
# http://dbpedia.org/ontology/Game
  
# http://dbpedia.org/ontology/Mountain

http://dbpedia.org/ontology/MountainRange;http://dbpedia.org/ontology/Volcano;;Name the mountain whose range is <A> and parent mountain peak is <B>?;SELECT DISTINCT ?uri where { ?uri dbo:mountainRange <A> . ?uri dbo:parentMountainPeak <B> . ?uri a dbo:Mountain };select distinct ?a, ?b where { ?uri dbo:mountainRange ?a . ?uri dbo:parentMountainPeak ?b . ?uri a dbo:Mountain };838eaa04147b4081beae5daad514fb0c
http://dbpedia.org/ontology/MountainRange;;;In which country is <A>?;SELECT DISTINCT ?uri where { <A> dbo:country ?uri };select distinct ?a where { ?a dbo:country ?uri };aaa9856758804b05ae5363e65a3bd2a7
http://dbpedia.org/ontology/Mountain;;;In which mountain range does the <A> lie?;SELECT DISTINCT ?uri where { ?x dbo:parentMountainPeak <A> . ?x dbo:mountainRange ?uri };select distinct ?a where { ?x dbo:parentMountainPeak ?a . ?x dbo:mountainRange ?uri };f717accc0ab04b15bed31ee97a11045f
http://dbpedia.org/ontology/MountainRange;;;List of people who were the first one to ascend a mountain in the <A>?;SELECT DISTINCT ?uri where { ?x dbo:mountainRange <A> . ?x dbo:firstAscentPerson ?uri . ?x a dbo:Mountain };select distinct ?a where { ?x dbo:mountainRange ?a . ?x dbo:firstAscentPerson ?uri . ?x a dbo:Mountain };19799ac99ae44c6ea599ce69e0ef0bc8
http://dbpedia.org/ontology/MountainRange;http://dbpedia.org/ontology/Region;;List the mountains of the range <A> located in  <B>?;SELECT DISTINCT ?uri where { ?uri dbo:mountainRange <A> . ?uri dbo:locatedInArea <B> . ?uri a dbo:Mountain };select distinct ?a, ?b where { ?uri dbo:mountainRange ?a . ?uri dbo:locatedInArea ?b . ?uri a dbo:Mountain };b6b8067555af4063906d88b2e32e1a03
http://dbpedia.org/ontology/Mountain;;;Name the mountain range in which the mountain peak of <A> belongs?;SELECT DISTINCT ?uri where { <A> dbo:parentMountainPeak ?x . ?x dbo:mountainRange ?uri };select distinct ?a where { ?a dbo:parentMountainPeak ?x . ?x dbo:mountainRange ?uri };75fe6c8cbf564ad5b696120959659daf
http://dbpedia.org/ontology/Mountain;;;name the mountain range of <A> ?;SELECT DISTINCT ?uri where { <A> dbo:mountainRange ?uri };select distinct ?a where { ?a dbo:mountainRange ?uri };1a7add8911774e34a9753b1970a42b0f
http://dbpedia.org/ontology/MountainRange;http://dbpedia.org/ontology/ProtectedArea;;Name the mountain which belongs to <A> range and is located in <B>?;SELECT DISTINCT ?uri where { ?uri dbo:mountainRange <A> . ?uri dbo:locatedInArea <B> . ?uri a dbo:Mountain };select distinct ?a, ?b where { ?uri dbo:mountainRange ?a . ?uri dbo:locatedInArea ?b . ?uri a dbo:Mountain };cf34994e9bb545c3beff7e8a04d58823


# http://dbpedia.org/ontology/Museum
<<<<<<< HEAD
dbo:Museum;;;List awards <A> got.;SELECT DISTINCT ?uri where {?uri dbo:award <A>};select distinct ?a where {?uri dbo:award ?a};43
dbo:Museum;;;List all art works in <A>.SELECT DISTINCT ?uri where {?uri dbo:museum <A>};select distinct ?a where {?uri dbo:museum ?a};44
dbo:Museum;;;When is <A> established?;SELECT DISTINCT ?uri where {<A> dbp:established ?uri};select distinct ?a where {?a dbp:established ?uri};45
dbo:Museum;;;How many visitors does <A> have in a year?;SELECT DISTINCT ?uri where {<A> dbp:visitors ?uri};select distinct ?a where {?a dbo:numberOfVisitors ?uri};46
dbo:Museum;;;Where is <A>?;SELECT DISTINCT ?uri where {<A> dbo:location ?uri};select distinct ?a where {?a dbo:location ?uri};47

=======
  
>>>>>>> ff2f7382
# http://dbpedia.org/ontology/Olympics
dbo:Olympics;;;When did the <A> happen?;SELECT DISTINCT ?uri where {<A> dbo:games ?uri};select distinct ?a where {?a dbo:games ?uri};id
dbo:Olympics;;;Where did the <A> organised?;SELECT DISTINCT ?uri where {<A> dbp:venue ?uri};select distinct ?a where {?a dbp:venue ?uri};id
dbo:Olympics;;;Who won the gold medal in <A>?;SELECT DISTINCT ?uri where {<A> dbo:goldMedalist ?uri};select distinct ?a where {?a dbo:goldMedalist ?uri};id
dbo:Olympics;;;Who won the silver medal in <A>?;SELECT DISTINCT ?uri where {<A> dbo:silverMedalist ?uri};select distinct ?a where {?a dbo:silverMedalist ?uri};id
dbo:Olympics;;;Who won the bronze medal in <A>?;SELECT DISTINCT ?uri where {<A> dbp:bronze ?uri};select distinct ?a where {?a dbp:bronze ?uri};id

# http://dbpedia.org/ontology/Hotel
# http://dbpedia.org/ontology/TennisTournament
# http://dbpedia.org/ontology/Song
# http://dbpedia.org/ontology/Manga
# http://dbpedia.org/ontology/BasketballTeam
# http://dbpedia.org/ontology/Band
# http://dbpedia.org/ontology/Artist
# http://dbpedia.org/ontology/Aircraft
# http://dbpedia.org/ontology/Airport
# http://dbpedia.org/ontology/Album
# http://dbpedia.org/ontology/AmericanFootballPlayer
# http://dbpedia.org/ontology/Lake
http://dbpedia.org/ontology/Lake;;;How many cities are close to <A>?;SELECT DISTINCT COUNT(?uri) where { <A> dbo:nearestCity ?uri };select distinct ?a where { ?a dbo:nearestCity ?uri };209c460e684848fe9572d27a98ecbfea
http://dbpedia.org/ontology/Lake;;;In how many countries do the rivers start which end at the <A>?;SELECT DISTINCT COUNT(?uri) where { ?x dbo:riverMouth <A> . ?x dbo:sourceCountry ?uri . ?uri a dbo:Country };select distinct ?a where { ?x dbo:riverMouth ?a . ?x dbo:sourceCountry ?uri . ?uri a dbo:Country };c5e369b698d4499a92beac8371b73491
http://dbpedia.org/ontology/Lake;;;Name the nearest city to  <A>?;SELECT DISTINCT ?uri where { <A> dbo:nearestCity ?uri };select distinct ?a where { ?a dbo:nearestCity ?uri };a622cb449bde410c8c3e8c5c11a18ebb
http://dbpedia.org/ontology/Lake;http://dbpedia.org/ontology/City;;Name the river with source as <A> and its mouth is located in <B>?;SELECT DISTINCT ?uri where { ?uri dbo:source <A> . ?uri dbp:mouthLocation <B> . ?uri a dbo:River };select distinct ?a, ?b where { ?uri dbo:source ?a . ?uri dbp:mouthLocation ?b . ?uri a dbo:River };a08bb500ab2240118a0e3c00ed317f0b
http://dbpedia.org/ontology/Lake;;;what does the <A> flow into?;SELECT DISTINCT ?uri where { <A> dbp:inflow ?uri };select distinct ?a where { ?a dbp:inflow ?uri };84d8ee90740d450784488c785a892205

# http://dbpedia.org/ontology/MusicalArtist
# http://dbpedia.org/ontology/Writer
# http://dbpedia.org/ontology/Animal
# http://dbpedia.org/ontology/Browser
# http://dbpedia.org/ontology/Camera
# http://dbpedia.org/ontology/Arena



# http://dbpedia.org/ontology/ClubMoss
# http://dbpedia.org/ontology/AustralianFootballTeam

# http://dbpedia.org/ontology/FieldHockeyLeague
# http://dbpedia.org/ontology/MilitaryPerson
# http://dbpedia.org/ontology/VolleyballLeague
# http://dbpedia.org/ontology/Ambassador
# http://dbpedia.org/ontology/Amphibian
# http://dbpedia.org/ontology/Archaea
# http://dbpedia.org/ontology/BeachVolleyballPlayer
# http://dbpedia.org/ontology/Bone
# http://dbpedia.org/ontology/Canal
# http://dbpedia.org/ontology/Canoeist
# http://dbpedia.org/ontology/Cardinal
# http://dbpedia.org/ontology/Castle
# http://dbpedia.org/ontology/Cave
# http://dbpedia.org/ontology/ChristianPatriarch
# http://dbpedia.org/ontology/College
# http://dbpedia.org/ontology/Colour
# http://dbpedia.org/ontology/ComedyGroup
# http://dbpedia.org/ontology/ComicStrip
# http://dbpedia.org/ontology/ConcentrationCamp
# http://dbpedia.org/ontology/Conifer
# http://dbpedia.org/ontology/Continent
# http://dbpedia.org/ontology/Crustacean
# http://dbpedia.org/ontology/Entomologist
# http://dbpedia.org/ontology/Fashion
# http://dbpedia.org/ontology/Fern
# http://dbpedia.org/ontology/FormerMunicipality
# http://dbpedia.org/ontology/FormulaOneRacer
# http://dbpedia.org/ontology/Fungus
# http://dbpedia.org/ontology/Garden
# http://dbpedia.org/ontology/GolfCourse
# http://dbpedia.org/ontology/GreenAlga
# http://dbpedia.org/ontology/Guitarist
# http://dbpedia.org/ontology/Ligament
# http://dbpedia.org/ontology/Lighthouse
# http://dbpedia.org/ontology/Lymph
# http://dbpedia.org/ontology/Mineral
# http://dbpedia.org/ontology/NationalCollegiateAthleticAssociationAthlete
# http://dbpedia.org/ontology/Racecourse
# http://dbpedia.org/ontology/Rower
# http://dbpedia.org/ontology/Sea
# http://dbpedia.org/ontology/Senator
# http://dbpedia.org/ontology/SumoWrestler
# http://dbpedia.org/ontology/Vein
# http://dbpedia.org/ontology/VoiceActor
# http://dbpedia.org/ontology/Volcano
# http://dbpedia.org/ontology/AnimangaCharacter
# http://dbpedia.org/ontology/WaterwayTunnel
# http://dbpedia.org/ontology/Image

# http://dbpedia.org/ontology/HandballLeague
# http://dbpedia.org/ontology/IceHockeyLeague
# http://dbpedia.org/ontology/Locomotive
# http://dbpedia.org/ontology/MusicGenre
# http://dbpedia.org/ontology/ReligiousBuilding
# http://dbpedia.org/ontology/RoadTunnel
# http://dbpedia.org/ontology/Saint
# http://dbpedia.org/ontology/Single
# http://dbpedia.org/ontology/SpaceShuttle

# http://dbpedia.org/ontology/AmericanFootballLeague
# http://dbpedia.org/ontology/MusicFestival
# http://dbpedia.org/ontology/SpeedwayTeam
# http://dbpedia.org/ontology/LaunchPad
# http://dbpedia.org/ontology/SoftballLeague
# http://dbpedia.org/ontology/SpaceStation
# http://dbpedia.org/ontology/TennisLeague
# http://dbpedia.org/ontology/Gnetophytes
# http://dbpedia.org/ontology/BritishRoyalty
# http://dbpedia.org/ontology/AcademicJournal
# http://dbpedia.org/ontology/AdministrativeRegion

# http://dbpedia.org/ontology/AmusementParkAttraction


# http://dbpedia.org/ontology/ArtistDiscography
# http://dbpedia.org/ontology/Artwork
# http://dbpedia.org/ontology/Asteroid
# http://dbpedia.org/ontology/Athlete
# http://dbpedia.org/ontology/Automobile
# http://dbpedia.org/ontology/AutomobileEngine
# http://dbpedia.org/ontology/Award

# http://dbpedia.org/ontology/BaseballSeason

# http://dbpedia.org/ontology/Beverage
# http://dbpedia.org/ontology/BodyOfWater
# http://dbpedia.org/ontology/Book
# http://dbpedia.org/ontology/Bridge
# http://dbpedia.org/ontology/BroadcastNetwork
# http://dbpedia.org/ontology/Building
# http://dbpedia.org/ontology/BusCompany
# http://dbpedia.org/ontology/ChemicalCompound

# http://dbpedia.org/ontology/CityDistrict
# http://dbpedia.org/ontology/ClassicalMusicComposition
# http://dbpedia.org/ontology/Cleric
# http://dbpedia.org/ontology/Comic
# http://dbpedia.org/ontology/ComicsCharacter
# http://dbpedia.org/ontology/Convention
# http://dbpedia.org/ontology/Criminal
# http://dbpedia.org/ontology/CultivatedVariety
# http://dbpedia.org/ontology/CyclingRace
# http://dbpedia.org/ontology/CyclingTeam
# http://dbpedia.org/ontology/Device
# http://dbpedia.org/ontology/Disease
# http://dbpedia.org/ontology/Drug
# http://dbpedia.org/ontology/Earthquake
# http://dbpedia.org/ontology/Election
# http://dbpedia.org/ontology/Engine
# http://dbpedia.org/ontology/Enzyme
# http://dbpedia.org/ontology/EthnicGroup
# http://dbpedia.org/ontology/EurovisionSongContestEntry
# http://dbpedia.org/ontology/Event

# http://dbpedia.org/ontology/FilmFestival
# http://dbpedia.org/ontology/Food
# http://dbpedia.org/ontology/FootballLeagueSeason
# http://dbpedia.org/ontology/FootballMatch

# http://dbpedia.org/ontology/GolfTournament
# http://dbpedia.org/ontology/GovernmentAgency
# http://dbpedia.org/ontology/GrandPrix
# http://dbpedia.org/ontology/HistoricBuilding
# http://dbpedia.org/ontology/HistoricPlace
# http://dbpedia.org/ontology/HockeyTeam
# http://dbpedia.org/ontology/Holiday
# http://dbpedia.org/ontology/HollywoodCartoon
# http://dbpedia.org/ontology/HorseRace
# http://dbpedia.org/ontology/Hospital

# http://dbpedia.org/ontology/HumanGene
# http://dbpedia.org/ontology/InformationAppliance

# http://dbpedia.org/ontology/Legislature
# http://dbpedia.org/ontology/Library
# http://dbpedia.org/ontology/Magazine

# http://dbpedia.org/ontology/MilitaryConflict
# http://dbpedia.org/ontology/MilitaryStructure
# http://dbpedia.org/ontology/MilitaryUnit
# http://dbpedia.org/ontology/MixedMartialArtsEvent
# http://dbpedia.org/ontology/Monument
# http://dbpedia.org/ontology/MotorsportSeason

# http://dbpedia.org/ontology/Musical

# http://dbpedia.org/ontology/NCAATeamSeason
# http://dbpedia.org/ontology/NationalFootballLeagueSeason
# http://dbpedia.org/ontology/Newspaper

# http://dbpedia.org/ontology/Organisation
# http://dbpedia.org/ontology/Outbreak
# http://dbpedia.org/ontology/Pandemic
# http://dbpedia.org/ontology/Park
# http://dbpedia.org/ontology/PersonFunction
# http://dbpedia.org/ontology/Philosopher

# http://dbpedia.org/ontology/Plant
# http://dbpedia.org/ontology/Play
# http://dbpedia.org/ontology/PoliticalFunction
# http://dbpedia.org/ontology/PoliticalParty
# http://dbpedia.org/ontology/Politician
# http://dbpedia.org/ontology/PowerStation
# http://dbpedia.org/ontology/ProgrammingLanguage
# http://dbpedia.org/ontology/ProtectedArea
# http://dbpedia.org/ontology/Protein
# http://dbpedia.org/ontology/RacingDriver
# http://dbpedia.org/ontology/RadioHost
# http://dbpedia.org/ontology/RadioProgram
# http://dbpedia.org/ontology/RadioStation
# http://dbpedia.org/ontology/RailwayLine
# http://dbpedia.org/ontology/RecordLabel
# http://dbpedia.org/ontology/Religious
# http://dbpedia.org/ontology/Reptile
# http://dbpedia.org/ontology/ResearchProject
# http://dbpedia.org/ontology/Restaurant
# http://dbpedia.org/ontology/Road
# http://dbpedia.org/ontology/RoadJunction
# http://dbpedia.org/ontology/RollerCoaster
# http://dbpedia.org/ontology/Royalty
# http://dbpedia.org/ontology/RugbyClub
# http://dbpedia.org/ontology/RugbyLeague
# http://dbpedia.org/ontology/RugbyPlayer
# http://dbpedia.org/ontology/Sales
# http://dbpedia.org/ontology/Settlement
# http://dbpedia.org/ontology/Ship
# http://dbpedia.org/ontology/ShoppingMall
# http://dbpedia.org/ontology/SoccerClub
# http://dbpedia.org/ontology/SoccerClubSeason
# http://dbpedia.org/ontology/SoccerLeague
# http://dbpedia.org/ontology/SoccerTournament

# http://dbpedia.org/ontology/Sound
# http://dbpedia.org/ontology/SpaceMission
# http://dbpedia.org/ontology/SportsEvent
# http://dbpedia.org/ontology/SportsSeason
# http://dbpedia.org/ontology/SportsTeam
# http://dbpedia.org/ontology/SportsTeamMember
# http://dbpedia.org/ontology/Star
# http://dbpedia.org/ontology/Station
# http://dbpedia.org/ontology/SupremeCourtOfTheUnitedStatesCase
# http://dbpedia.org/ontology/TelevisionEpisode
# http://dbpedia.org/ontology/TelevisionSeason
# http://dbpedia.org/ontology/TelevisionShow
# http://dbpedia.org/ontology/TelevisionStation

# http://dbpedia.org/ontology/Tenure
# http://dbpedia.org/ontology/Theatre
# http://dbpedia.org/ontology/TopLevelDomain
# http://dbpedia.org/ontology/Town
# http://dbpedia.org/ontology/TradeUnion
# http://dbpedia.org/ontology/Train
# http://dbpedia.org/ontology/Venue
# http://dbpedia.org/ontology/VideoGame
# http://dbpedia.org/ontology/Village
# http://dbpedia.org/ontology/Weapon
# http://dbpedia.org/ontology/Website
# http://dbpedia.org/ontology/WomensTennisAssociationTournament
# http://dbpedia.org/ontology/WrestlingEvent

# http://dbpedia.org/ontology/WrittenWork
# http://dbpedia.org/ontology/Year
# http://dbpedia.org/ontology/YearInSpaceflight
# http://dbpedia.org/ontology/InlineHockeyLeague
# http://dbpedia.org/ontology/RaceTrack
# http://dbpedia.org/ontology/Tower
# http://dbpedia.org/ontology/GovernmentalAdministrativeRegion
# http://dbpedia.org/ontology/Instrumentalist
# http://dbpedia.org/ontology/Municipality
# http://dbpedia.org/ontology/BoxingLeague
# http://dbpedia.org/ontology/BowlingLeague
# http://dbpedia.org/ontology/CurlingLeague
# http://dbpedia.org/ontology/Agent

# http://dbpedia.org/ontology/ArchitecturalStructure
# http://dbpedia.org/ontology/Biomolecule
# http://dbpedia.org/ontology/Broadcaster
# http://dbpedia.org/ontology/Cartoon
# http://dbpedia.org/ontology/Case
# http://dbpedia.org/ontology/CelestialBody
# http://dbpedia.org/ontology/ChemicalSubstance
# http://dbpedia.org/ontology/Document
# http://dbpedia.org/ontology/EducationalInstitution
# http://dbpedia.org/ontology/Eukaryote
# http://dbpedia.org/ontology/FictionalCharacter
# http://dbpedia.org/ontology/Gene
# http://dbpedia.org/ontology/GridironFootballPlayer
# http://dbpedia.org/ontology/Group
# http://dbpedia.org/ontology/Identifier
# http://dbpedia.org/ontology/Infrastructure
# http://dbpedia.org/ontology/LegalCase
# http://dbpedia.org/ontology/MeanOfTransportation
# http://dbpedia.org/ontology/MotorsportRacer
# http://dbpedia.org/ontology/MusicalWork
# http://dbpedia.org/ontology/NaturalEvent
# http://dbpedia.org/ontology/NaturalPlace
# http://dbpedia.org/ontology/OrganisationMember
# http://dbpedia.org/ontology/PeriodicalLiterature
# http://dbpedia.org/ontology/PopulatedPlace
# http://dbpedia.org/ontology/Presenter
# http://dbpedia.org/ontology/Project
# http://dbpedia.org/ontology/PublicTransitSystem
# http://dbpedia.org/ontology/Race
# http://dbpedia.org/ontology/Region
# http://dbpedia.org/ontology/RouteOfTransportation
# http://dbpedia.org/ontology/SocietalEvent
# http://dbpedia.org/ontology/Species
# http://dbpedia.org/ontology/SportsClub
# http://dbpedia.org/ontology/SportsLeague
# http://dbpedia.org/ontology/SportsTeamSeason
# http://dbpedia.org/ontology/TimePeriod
# http://dbpedia.org/ontology/Tournament
# http://dbpedia.org/ontology/UnitOfWork
# http://dbpedia.org/ontology/Work
# http://dbpedia.org/ontology/AcademicConference
# http://dbpedia.org/ontology/AdultActor
# http://dbpedia.org/ontology/AmateurBoxer
# http://dbpedia.org/ontology/AnatomicalStructure
# http://dbpedia.org/ontology/Arachnid
# http://dbpedia.org/ontology/Archbishop
# http://dbpedia.org/ontology/Architect
# http://dbpedia.org/ontology/Artery
# http://dbpedia.org/ontology/Astronaut
# http://dbpedia.org/ontology/AustralianFootballLeague
# http://dbpedia.org/ontology/AustralianRulesFootballPlayer
# http://dbpedia.org/ontology/AutoRacingLeague
# http://dbpedia.org/ontology/Bacteria
# http://dbpedia.org/ontology/BadmintonPlayer
# http://dbpedia.org/ontology/BaseballPlayer
# http://dbpedia.org/ontology/BasketballPlayer
# http://dbpedia.org/ontology/BeautyQueen
# http://dbpedia.org/ontology/BiologicalDatabase
# http://dbpedia.org/ontology/Bodybuilder
# http://dbpedia.org/ontology/Boxer
# http://dbpedia.org/ontology/Brain
# http://dbpedia.org/ontology/Brewery
# http://dbpedia.org/ontology/BusinessPerson
# http://dbpedia.org/ontology/CareerStation
# http://dbpedia.org/ontology/Cheese
# http://dbpedia.org/ontology/Chef
# http://dbpedia.org/ontology/ChessPlayer
# http://dbpedia.org/ontology/ChristianBishop
# http://dbpedia.org/ontology/ClassicalMusicArtist
# http://dbpedia.org/ontology/CollegeCoach
# http://dbpedia.org/ontology/CombinationDrug
# http://dbpedia.org/ontology/Comedian
# http://dbpedia.org/ontology/ComicsCreator
# http://dbpedia.org/ontology/Congressman
# http://dbpedia.org/ontology/Country
# http://dbpedia.org/ontology/Crater
# http://dbpedia.org/ontology/CricketGround
# http://dbpedia.org/ontology/Cricketer
# http://dbpedia.org/ontology/Curler
# http://dbpedia.org/ontology/Currency
# http://dbpedia.org/ontology/Cyclist
# http://dbpedia.org/ontology/Dam
# http://dbpedia.org/ontology/DartsPlayer
# http://dbpedia.org/ontology/Economist
# http://dbpedia.org/ontology/Engineer
# http://dbpedia.org/ontology/FashionDesigner
# http://dbpedia.org/ontology/FigureSkater
# http://dbpedia.org/ontology/Fish
# http://dbpedia.org/ontology/FormulaOneTeam
# http://dbpedia.org/ontology/GaelicGamesPlayer
# http://dbpedia.org/ontology/Galaxy
# http://dbpedia.org/ontology/GivenName
# http://dbpedia.org/ontology/Glacier
# http://dbpedia.org/ontology/GolfPlayer
# http://dbpedia.org/ontology/Governor
# http://dbpedia.org/ontology/Grape
# http://dbpedia.org/ontology/Gymnast
# http://dbpedia.org/ontology/HandballPlayer
# http://dbpedia.org/ontology/HandballTeam
# http://dbpedia.org/ontology/Historian
# http://dbpedia.org/ontology/HistoricalEvent
# http://dbpedia.org/ontology/Horse
# http://dbpedia.org/ontology/HorseTrainer
# http://dbpedia.org/ontology/IceHockeyPlayer
# http://dbpedia.org/ontology/Insect
# http://dbpedia.org/ontology/Island
# http://dbpedia.org/ontology/Jockey
# http://dbpedia.org/ontology/Journalist
# http://dbpedia.org/ontology/LacrossePlayer
# http://dbpedia.org/ontology/LawFirm
# http://dbpedia.org/ontology/Mammal
# http://dbpedia.org/ontology/MartialArtist
# http://dbpedia.org/ontology/Mayor
# http://dbpedia.org/ontology/Medician
# http://dbpedia.org/ontology/MemberOfParliament
# http://dbpedia.org/ontology/MilitaryService
# http://dbpedia.org/ontology/MixedMartialArtsLeague
# http://dbpedia.org/ontology/Model
# http://dbpedia.org/ontology/Mollusca
# http://dbpedia.org/ontology/MonoclonalAntibody
# http://dbpedia.org/ontology/Motorcycle
# http://dbpedia.org/ontology/MotorcycleRacingLeague
# http://dbpedia.org/ontology/MotorcycleRider
# http://dbpedia.org/ontology/MountainPass
# http://dbpedia.org/ontology/Muscle
# http://dbpedia.org/ontology/MythologicalFigure
# http://dbpedia.org/ontology/NascarDriver
# http://dbpedia.org/ontology/NationalFootballLeagueEvent
# http://dbpedia.org/ontology/Nerve
# http://dbpedia.org/ontology/NetballPlayer
# http://dbpedia.org/ontology/Noble
# http://dbpedia.org/ontology/Painter
# http://dbpedia.org/ontology/Photographer
# http://dbpedia.org/ontology/Poem
# http://dbpedia.org/ontology/Poet
# http://dbpedia.org/ontology/PokerPlayer
# http://dbpedia.org/ontology/PoloLeague
# http://dbpedia.org/ontology/President
# http://dbpedia.org/ontology/Priest
# http://dbpedia.org/ontology/PrimeMinister
# http://dbpedia.org/ontology/Prison
# http://dbpedia.org/ontology/RailwayStation
# http://dbpedia.org/ontology/RailwayTunnel
# http://dbpedia.org/ontology/River
# http://dbpedia.org/ontology/Rocket
# http://dbpedia.org/ontology/Scientist
# http://dbpedia.org/ontology/ScreenWriter
# http://dbpedia.org/ontology/SiteOfSpecialScientificInterest
# http://dbpedia.org/ontology/Skater
# http://dbpedia.org/ontology/SkiArea
# http://dbpedia.org/ontology/Skier
# http://dbpedia.org/ontology/Skyscraper
# http://dbpedia.org/ontology/SnookerPlayer
# http://dbpedia.org/ontology/SoapCharacter
# http://dbpedia.org/ontology/SoccerManager
# http://dbpedia.org/ontology/SoccerPlayer
# http://dbpedia.org/ontology/SpeedwayRider
# http://dbpedia.org/ontology/Sport
# http://dbpedia.org/ontology/SquashPlayer
# http://dbpedia.org/ontology/Stadium
# http://dbpedia.org/ontology/Swimmer
# http://dbpedia.org/ontology/TableTennisPlayer
# http://dbpedia.org/ontology/TelevisionHost
# http://dbpedia.org/ontology/TennisPlayer
# http://dbpedia.org/ontology/Tunnel
# http://dbpedia.org/ontology/VolleyballPlayer
# http://dbpedia.org/ontology/WineRegion
# http://dbpedia.org/ontology/Winery
# http://dbpedia.org/ontology/WorldHeritageSite
# http://dbpedia.org/ontology/Wrestler
# http://dbpedia.org/ontology/Youtuber
# http://dbpedia.org/ontology/Battery
# http://dbpedia.org/ontology/Bird
# http://dbpedia.org/ontology/Chancellor
# http://dbpedia.org/ontology/CricketLeague
# http://dbpedia.org/ontology/GolfLeague
# http://dbpedia.org/ontology/Judge
# http://dbpedia.org/ontology/LacrosseLeague
# http://dbpedia.org/ontology/OlympicEvent
# http://dbpedia.org/ontology/PlayboyPlaymate
# http://dbpedia.org/ontology/SpeedwayLeague
# http://dbpedia.org/ontology/WaterRide
# http://dbpedia.org/ontology/ClericalAdministrativeRegion
# http://dbpedia.org/ontology/AmericanFootballCoach
# http://dbpedia.org/ontology/BaseballLeague
# http://dbpedia.org/ontology/Bay
# http://dbpedia.org/ontology/CanadianFootballLeague
# http://dbpedia.org/ontology/Diocese
# http://dbpedia.org/ontology/Embryology
# http://dbpedia.org/ontology/HorseRider
# http://dbpedia.org/ontology/SnookerChamp
# http://dbpedia.org/ontology/Surname
# http://dbpedia.org/ontology/VolleyballCoach
# http://dbpedia.org/ontology/MedicalSpecialty
# http://dbpedia.org/ontology/Constellation
# http://dbpedia.org/ontology/TopicalConcept
# http://dbpedia.org/ontology/Moss
# http://dbpedia.org/ontology/VideogamesLeague
# http://dbpedia.org/ontology/Vaccine
# http://dbpedia.org/ontology/AmericanFootballTeam
# http://dbpedia.org/ontology/Baronet
# http://dbpedia.org/ontology/BaseballTeam
# http://dbpedia.org/ontology/Novel
# http://dbpedia.org/ontology/Pope
# http://dbpedia.org/ontology/Cycad
# http://dbpedia.org/ontology/FloweringPlant
# http://dbpedia.org/ontology/Database
# http://dbpedia.org/ontology/SportFacility
# http://dbpedia.org/ontology/Stream
# http://dbpedia.org/ontology/Coach
# http://dbpedia.org/ontology/SportsManager
# http://dbpedia.org/ontology/WinterSportPlayer
# http://dbpedia.org/ontology/Ginkgo
# http://dbpedia.org/ontology/SnookerWorldRanking
# http://dbpedia.org/ontology/SolarEclipse
# http://dbpedia.org/ontology/SportCompetitionResult
# http://dbpedia.org/ontology/Non-ProfitOrganisation
# http://dbpedia.org/ontology/ArtificialSatellite
# http://dbpedia.org/ontology/Monarch
# http://dbpedia.org/ontology/MountainRange
# http://dbpedia.org/ontology/OfficeHolder
# http://dbpedia.org/ontology/Spacecraft
# http://dbpedia.org/ontology/Valley
# http://dbpedia.org/ontology/Academic
# http://dbpedia.org/ontology/AcademicSubject
# http://dbpedia.org/ontology/Agglomeration
# http://dbpedia.org/ontology/Algorithm
# http://dbpedia.org/ontology/Altitude
# http://dbpedia.org/ontology/AmericanLeader
# http://dbpedia.org/ontology/Annotation
# http://dbpedia.org/ontology/Archeologist
# http://dbpedia.org/ontology/ArcherPlayer
# http://dbpedia.org/ontology/Archipelago
# http://dbpedia.org/ontology/Area

# http://dbpedia.org/ontology/Aristocrat
# http://dbpedia.org/ontology/Arrondissement
# http://dbpedia.org/ontology/Article
# http://dbpedia.org/ontology/ArtisticGenre
# http://dbpedia.org/ontology/AthleticsPlayer
# http://dbpedia.org/ontology/Atoll
# http://dbpedia.org/ontology/Attack
# http://dbpedia.org/ontology/BackScene
# http://dbpedia.org/ontology/Beach
# http://dbpedia.org/ontology/Beer
# http://dbpedia.org/ontology/Biathlete
# http://dbpedia.org/ontology/Biologist
# http://dbpedia.org/ontology/Blazon
# http://dbpedia.org/ontology/BloodVessel
# http://dbpedia.org/ontology/BoardGame
# http://dbpedia.org/ontology/BobsleighAthlete
# http://dbpedia.org/ontology/BrownDwarf

# http://dbpedia.org/ontology/BullFighter

# http://dbpedia.org/ontology/CanadianFootballPlayer
# http://dbpedia.org/ontology/CanadianFootballTeam
# http://dbpedia.org/ontology/Canton
# http://dbpedia.org/ontology/Cape
# http://dbpedia.org/ontology/Capital
# http://dbpedia.org/ontology/CapitalOfRegion
# http://dbpedia.org/ontology/CardGame
# http://dbpedia.org/ontology/CardinalDirection
# http://dbpedia.org/ontology/Casino
# http://dbpedia.org/ontology/Cat
# http://dbpedia.org/ontology/Caterer
# http://dbpedia.org/ontology/Cemetery
# http://dbpedia.org/ontology/ChartsPlacements
# http://dbpedia.org/ontology/ChemicalElement
# http://dbpedia.org/ontology/ChristianDoctrine
# http://dbpedia.org/ontology/Church
# http://dbpedia.org/ontology/Cipher
# http://dbpedia.org/ontology/ClericalOrder
# http://dbpedia.org/ontology/CoalPit
# http://dbpedia.org/ontology/CollectionOfValuables
# http://dbpedia.org/ontology/Community
# http://dbpedia.org/ontology/Competition
# http://dbpedia.org/ontology/Contest
# http://dbpedia.org/ontology/ControlledDesignationOfOriginWine
# http://dbpedia.org/ontology/ConveyorSystem
# http://dbpedia.org/ontology/CountrySeat
# http://dbpedia.org/ontology/Covid19
# http://dbpedia.org/ontology/CrossCountrySkier
# http://dbpedia.org/ontology/CyclingCompetition
# http://dbpedia.org/ontology/CyclingLeague
# http://dbpedia.org/ontology/DBpedian
# http://dbpedia.org/ontology/DTMRacer
# http://dbpedia.org/ontology/Dancer
# http://dbpedia.org/ontology/Deanery
# http://dbpedia.org/ontology/Decoration
# http://dbpedia.org/ontology/Deity
# http://dbpedia.org/ontology/Demographics
# http://dbpedia.org/ontology/Deputy
# http://dbpedia.org/ontology/Desert
# http://dbpedia.org/ontology/DigitalCamera
# http://dbpedia.org/ontology/Dike
# http://dbpedia.org/ontology/Diploma
# http://dbpedia.org/ontology/DisneyCharacter
# http://dbpedia.org/ontology/District
# http://dbpedia.org/ontology/DistrictWaterBoard
# http://dbpedia.org/ontology/Drama
# http://dbpedia.org/ontology/ElectionDiagram
# http://dbpedia.org/ontology/ElectricalSubstation
# http://dbpedia.org/ontology/Escalator
# http://dbpedia.org/ontology/Forest
# http://dbpedia.org/ontology/FormulaOneRacing
# http://dbpedia.org/ontology/Fort
# http://dbpedia.org/ontology/GatedCommunity
# http://dbpedia.org/ontology/GeneLocation
# http://dbpedia.org/ontology/GeologicalPeriod
# http://dbpedia.org/ontology/GeopoliticalOrganisation
# http://dbpedia.org/ontology/Globularswarm
# http://dbpedia.org/ontology/GovernmentCabinet
# http://dbpedia.org/ontology/GovernmentType
# http://dbpedia.org/ontology/GraveMonument
# http://dbpedia.org/ontology/GrossDomesticProduct
# http://dbpedia.org/ontology/GrossDomesticProductPerCapita
# http://dbpedia.org/ontology/HighDiver
# http://dbpedia.org/ontology/HistoricalAreaOfAuthority
# http://dbpedia.org/ontology/HistoricalCountry
# http://dbpedia.org/ontology/HistoricalDistrict
# http://dbpedia.org/ontology/HistoricalPeriod
# http://dbpedia.org/ontology/HistoricalProvince
# http://dbpedia.org/ontology/HistoricalRegion
# http://dbpedia.org/ontology/HistoricalSettlement
# http://dbpedia.org/ontology/HockeyClub
# http://dbpedia.org/ontology/Hormone
# http://dbpedia.org/ontology/HotSpring
# http://dbpedia.org/ontology/HumanGeneLocation
# http://dbpedia.org/ontology/Humorist
# http://dbpedia.org/ontology/Ideology
# http://dbpedia.org/ontology/Infrastucture
# http://dbpedia.org/ontology/Instrument
# http://dbpedia.org/ontology/Intercommunality
# http://dbpedia.org/ontology/InternationalFootballLeagueEvent
# http://dbpedia.org/ontology/InternationalOrganisation
# http://dbpedia.org/ontology/JewishLeader
# http://dbpedia.org/ontology/LatterDaySaint
# http://dbpedia.org/ontology/Law
# http://dbpedia.org/ontology/Lawyer
# http://dbpedia.org/ontology/Letter
# http://dbpedia.org/ontology/Lieutenant
# http://dbpedia.org/ontology/LifeCycleEvent
# http://dbpedia.org/ontology/LightNovel
# http://dbpedia.org/ontology/LineOfFashion
# http://dbpedia.org/ontology/Linguist
# http://dbpedia.org/ontology/Lipid
# http://dbpedia.org/ontology/List
# http://dbpedia.org/ontology/LiteraryGenre
# http://dbpedia.org/ontology/Locality
# http://dbpedia.org/ontology/Lock
# http://dbpedia.org/ontology/LunarCrater
# http://dbpedia.org/ontology/Man
# http://dbpedia.org/ontology/Manhua
# http://dbpedia.org/ontology/Manhwa
# http://dbpedia.org/ontology/Manor
# http://dbpedia.org/ontology/MathematicalConcept
# http://dbpedia.org/ontology/Media
# http://dbpedia.org/ontology/Medicine
# http://dbpedia.org/ontology/Meeting
# http://dbpedia.org/ontology/MemberResistanceMovement
# http://dbpedia.org/ontology/Memorial
# http://dbpedia.org/ontology/MetroStation
# http://dbpedia.org/ontology/MicroRegion
# http://dbpedia.org/ontology/MilitaryAircraft
# http://dbpedia.org/ontology/MilitaryVehicle
# http://dbpedia.org/ontology/Mill
# http://dbpedia.org/ontology/Mine
# http://dbpedia.org/ontology/Minister
# http://dbpedia.org/ontology/MobilePhone
# http://dbpedia.org/ontology/Monastery
# http://dbpedia.org/ontology/Mosque
# http://dbpedia.org/ontology/MotocycleRacer
# http://dbpedia.org/ontology/MotorRace
# http://dbpedia.org/ontology/MouseGene
# http://dbpedia.org/ontology/MouseGeneLocation
# http://dbpedia.org/ontology/MovieDirector
# http://dbpedia.org/ontology/MovieGenre
# http://dbpedia.org/ontology/MovingImage
# http://dbpedia.org/ontology/MovingWalkway
# http://dbpedia.org/ontology/MultiVolumePublication
# http://dbpedia.org/ontology/Murderer
# http://dbpedia.org/ontology/MusicComposer
# http://dbpedia.org/ontology/MusicDirector
# http://dbpedia.org/ontology/NarutoCharacter
# http://dbpedia.org/ontology/NationalAnthem
# http://dbpedia.org/ontology/NationalSoccerClub
# http://dbpedia.org/ontology/NaturalRegion
# http://dbpedia.org/ontology/Nebula
# http://dbpedia.org/ontology/NobelPrize
# http://dbpedia.org/ontology/NobleFamily
# http://dbpedia.org/ontology/NordicCombined
# http://dbpedia.org/ontology/NuclearPowerStation
# http://dbpedia.org/ontology/Ocean
# http://dbpedia.org/ontology/OldTerritory
# http://dbpedia.org/ontology/OlympicResult
# http://dbpedia.org/ontology/On-SiteTransportation
# http://dbpedia.org/ontology/Openswarm
# http://dbpedia.org/ontology/Opera
# http://dbpedia.org/ontology/Organ
# http://dbpedia.org/ontology/OverseasDepartment
# http://dbpedia.org/ontology/PaintballLeague
# http://dbpedia.org/ontology/Painting
# http://dbpedia.org/ontology/Parish
# http://dbpedia.org/ontology/Parliament
# http://dbpedia.org/ontology/PenaltyShootOut
# http://dbpedia.org/ontology/PeriodOfArtisticStyle
# http://dbpedia.org/ontology/PersonalEvent
# http://dbpedia.org/ontology/Pharaoh
# http://dbpedia.org/ontology/PhilosophicalConcept
# http://dbpedia.org/ontology/Pilot
# http://dbpedia.org/ontology/PlayWright
# http://dbpedia.org/ontology/PoliceOfficer
# http://dbpedia.org/ontology/PoliticalConcept
# http://dbpedia.org/ontology/PoliticianSpouse
# http://dbpedia.org/ontology/Polysaccharide
# http://dbpedia.org/ontology/Population
# http://dbpedia.org/ontology/Port
# http://dbpedia.org/ontology/Prefecture
# http://dbpedia.org/ontology/PrehistoricalPeriod
# http://dbpedia.org/ontology/Pretender
# http://dbpedia.org/ontology/Producer
# http://dbpedia.org/ontology/Profession
# http://dbpedia.org/ontology/Professor
# http://dbpedia.org/ontology/Protocol
# http://dbpedia.org/ontology/ProtohistoricalPeriod
# http://dbpedia.org/ontology/Province
# http://dbpedia.org/ontology/Psychologist
# http://dbpedia.org/ontology/PublicService
# http://dbpedia.org/ontology/Pyramid
# http://dbpedia.org/ontology/Quote
# http://dbpedia.org/ontology/RadioControlledRacingLeague
# http://dbpedia.org/ontology/RallyDriver
# http://dbpedia.org/ontology/Rebbe
# http://dbpedia.org/ontology/Rebellion
# http://dbpedia.org/ontology/RecordOffice
# http://dbpedia.org/ontology/Referee
# http://dbpedia.org/ontology/Reference
# http://dbpedia.org/ontology/Regency
# http://dbpedia.org/ontology/Reign
# http://dbpedia.org/ontology/Relationship
# http://dbpedia.org/ontology/ReligiousOrganisation
# http://dbpedia.org/ontology/RestArea
# http://dbpedia.org/ontology/Resume
# http://dbpedia.org/ontology/Robot
# http://dbpedia.org/ontology/RocketEngine
# http://dbpedia.org/ontology/RomanEmperor
# http://dbpedia.org/ontology/RouteStop
# http://dbpedia.org/ontology/Sailor
# http://dbpedia.org/ontology/SambaSchool
# http://dbpedia.org/ontology/Satellite
# http://dbpedia.org/ontology/ScientificConcept
# http://dbpedia.org/ontology/Sculptor
# http://dbpedia.org/ontology/Sculpture
# http://dbpedia.org/ontology/SerialKiller
# http://dbpedia.org/ontology/Shrine
# http://dbpedia.org/ontology/Singer
# http://dbpedia.org/ontology/SkiResort
# http://dbpedia.org/ontology/Ski_jumper
# http://dbpedia.org/ontology/SoccerLeagueSeason
# http://dbpedia.org/ontology/SongWriter
# http://dbpedia.org/ontology/SpeedSkater
# http://dbpedia.org/ontology/Spreadsheet
# http://dbpedia.org/ontology/Spy
# http://dbpedia.org/ontology/Square
# http://dbpedia.org/ontology/Standard
# http://dbpedia.org/ontology/StarCluster
# http://dbpedia.org/ontology/State
# http://dbpedia.org/ontology/StatedResolution
# http://dbpedia.org/ontology/Statistic
# http://dbpedia.org/ontology/StillImage
# http://dbpedia.org/ontology/StormSurge
# http://dbpedia.org/ontology/Street
# http://dbpedia.org/ontology/SubMunicipality
# http://dbpedia.org/ontology/Surfer
# http://dbpedia.org/ontology/Swarm
# http://dbpedia.org/ontology/Synagogue
# http://dbpedia.org/ontology/SystemOfLaw
# http://dbpedia.org/ontology/Tank
# http://dbpedia.org/ontology/Tax
# http://dbpedia.org/ontology/Taxon
# http://dbpedia.org/ontology/TeamMember
# http://dbpedia.org/ontology/TeamSport
# http://dbpedia.org/ontology/TelevisionDirector
# http://dbpedia.org/ontology/Temple
# http://dbpedia.org/ontology/TermOfOffice
# http://dbpedia.org/ontology/Territory
# http://dbpedia.org/ontology/TheatreDirector
# http://dbpedia.org/ontology/TheologicalConcept
# http://dbpedia.org/ontology/TrackList
# http://dbpedia.org/ontology/TrainCarriage
# http://dbpedia.org/ontology/Tram
# http://dbpedia.org/ontology/TramStation
# http://dbpedia.org/ontology/Treadmill
# http://dbpedia.org/ontology/Treaty
# http://dbpedia.org/ontology/UndergroundJournal
# http://dbpedia.org/ontology/Unknown
# http://dbpedia.org/ontology/VaccinationStatistics
# http://dbpedia.org/ontology/Vicar
# http://dbpedia.org/ontology/VicePresident
# http://dbpedia.org/ontology/VicePrimeMinister
# http://dbpedia.org/ontology/Vodka
# http://dbpedia.org/ontology/WaterPoloPlayer
# http://dbpedia.org/ontology/WaterTower
# http://dbpedia.org/ontology/Watermill
# http://dbpedia.org/ontology/WikimediaTemplate
# http://dbpedia.org/ontology/WindMotor
# http://dbpedia.org/ontology/Windmill
# http://dbpedia.org/ontology/Wine
# http://dbpedia.org/ontology/Woman
# http://dbpedia.org/ontology/Zoo<|MERGE_RESOLUTION|>--- conflicted
+++ resolved
@@ -310,15 +310,12 @@
   
  
 # http://dbpedia.org/ontology/City
-<<<<<<< HEAD
 http://dbpedia.org/ontology/City;;;What products are made by <A> based companies?;SELECT DISTINCT ?uri where { ?x dbp:location <A> . ?x dbo:product ?uri . ?x a dbo:Company };select distinct ?a where { ?x dbp:location ?a . ?x dbo:product ?uri . ?x a dbo:Company };0ad9954f309c496ab4dfbd8056a58187
 http://dbpedia.org/ontology/City;;;Where can i find companies which were started in <A>?;SELECT DISTINCT ?uri where { ?x dbo:foundationPlace <A> . ?x dbp:locations ?uri . ?x a dbo:Company };select distinct ?a where { ?x dbo:foundationPlace ?a . ?x dbp:locations ?uri . ?x a dbo:Company };72d5cb491ec94f14b8d9683a64782b9c
 http://dbpedia.org/ontology/City;;;Which companies makes cars assembled in <A>, Pakistan?;SELECT DISTINCT ?uri where { ?x dbp:assembly <A> . ?x dbp:parentCompany ?uri . ?x a dbo:Automobile };select distinct ?a where { ?x dbp:assembly ?a . ?x dbp:parentCompany ?uri . ?x a dbo:Automobile };4790db09b5954a87831e282bd16265df
 http://dbpedia.org/ontology/City;;;Which sports are played at institues in <A>?;SELECT DISTINCT ?uri where { ?x dbo:city <A> . ?x dbo:sport ?uri . ?x a dbo:EducationalInstitution };select distinct ?a where { ?x dbo:city ?a . ?x dbo:sport ?uri . ?x a dbo:EducationalInstitution };38c688a1da544a7fb79c1a239732903f
 http://dbpedia.org/ontology/City;;;Count the cities whihch are on the same sea as that of <A> ?;SELECT DISTINCT COUNT(?uri) where { ?x dbp:cities <A> . ?x dbp:cities ?uri };select distinct ?a where { ?x dbp:cities ?a . ?x dbp:cities ?uri };e2916bd3eb4a49159537f5a32218b829
 http://dbpedia.org/ontology/City;;;How many buildings are located in <A> ?;SELECT DISTINCT COUNT(?uri) where { ?uri dbp:location <A> . ?uri a dbo:Building };select distinct ?a where { ?uri dbp:location ?a . ?uri a dbo:Building };6a6a9694fbb44140ada81d7a8c89aa0f
-=======
->>>>>>> ff2f7382
 
 # http://dbpedia.org/ontology/Planet
   
@@ -352,16 +349,12 @@
 
 
 # http://dbpedia.org/ontology/Museum
-<<<<<<< HEAD
 dbo:Museum;;;List awards <A> got.;SELECT DISTINCT ?uri where {?uri dbo:award <A>};select distinct ?a where {?uri dbo:award ?a};43
 dbo:Museum;;;List all art works in <A>.SELECT DISTINCT ?uri where {?uri dbo:museum <A>};select distinct ?a where {?uri dbo:museum ?a};44
 dbo:Museum;;;When is <A> established?;SELECT DISTINCT ?uri where {<A> dbp:established ?uri};select distinct ?a where {?a dbp:established ?uri};45
 dbo:Museum;;;How many visitors does <A> have in a year?;SELECT DISTINCT ?uri where {<A> dbp:visitors ?uri};select distinct ?a where {?a dbo:numberOfVisitors ?uri};46
 dbo:Museum;;;Where is <A>?;SELECT DISTINCT ?uri where {<A> dbo:location ?uri};select distinct ?a where {?a dbo:location ?uri};47
 
-=======
-  
->>>>>>> ff2f7382
 # http://dbpedia.org/ontology/Olympics
 dbo:Olympics;;;When did the <A> happen?;SELECT DISTINCT ?uri where {<A> dbo:games ?uri};select distinct ?a where {?a dbo:games ?uri};id
 dbo:Olympics;;;Where did the <A> organised?;SELECT DISTINCT ?uri where {<A> dbp:venue ?uri};select distinct ?a where {?a dbp:venue ?uri};id
