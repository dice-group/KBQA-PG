--- conflicted
+++ resolved
@@ -27,15 +27,10 @@
     rev: v2.11.1
     hooks:
       - id: pylint
-<<<<<<< HEAD
-        name: Pylint - check for errors in python code
-        additional_dependencies: [rdflib==6.0.2, requests==2.26.0]
-
-=======
         name: Pylint - check for errors in Python code
         additional_dependencies:
           [rdflib==6.0.2, requests==2.26.0, flask==2.0.2, numpy==1.21.3]
->>>>>>> 11748312
+
   - repo: https://github.com/PyCQA/flake8
     rev: 4.0.1
     hooks:
